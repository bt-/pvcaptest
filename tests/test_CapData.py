from pathlib import Path
import os
import copy
import collections
import unittest
import pytest
import pytz
import numpy as np
import pandas as pd
import statsmodels.formula.api as smf
import holoviews as hv
import json
import warnings

import pvlib

import panel as pn

from captest import capdata as pvc
from captest import util
from captest import columngroups as cg
from captest import io
from captest import(
    load_pvsyst,
)

data = np.arange(0, 1300, 54.167)
index = pd.date_range(start='1/1/2017', freq='H', periods=24)
df = pd.DataFrame(data=data, index=index, columns=['poa'])

# capdata = pvc.CapData('capdata')
# capdata.df = df

"""
Run tests using pytest use the following from project root.
To run a class of tests
pytest tests/test_CapData.py::TestCapDataEmpty

To run a specific test:
pytest tests/test_CapData.py::TestCapDataEmpty::test_capdata_empty

To create a test coverage report (html output) with pytest:
pytest --cov-report html --cov=src/captest tests/

pytest fixtures meas, location_and_system, nrel, pvsyst, pvsyst_irr_filter, and
nrel_clear_sky are in the ./tests/conftest.py file.
"""

class TestUpdateSummary:
    """Test the update_summary wrapper and functions used within."""

    def test_round_kwarg_floats(self):
        """Tests round kwarg_floats."""
        kwarg_dict = {'ref_val': 763.4536140499999, 't1': 2, 'inplace': True}
        rounded_kwarg_dict_3 = {'ref_val': 763.454, 't1': 2,
                                'inplace': True}
        assert pvc.round_kwarg_floats(kwarg_dict) == rounded_kwarg_dict_3
        rounded_kwarg_dict_4 = {'ref_val': 763.4536, 't1': 2,
                                'inplace': True}
        assert pvc.round_kwarg_floats(kwarg_dict, 4) == rounded_kwarg_dict_4

    def test_tstamp_kwarg_to_strings(self):
        """Tests coversion of kwarg values from timestamp to strings."""
        start_datetime = pd.to_datetime('10/10/1990 00:00')
        kwarg_dict = {'start': start_datetime, 't1': 2}
        kwarg_dict_str_dates = {'start': '1990-10-10 00:00', 't1': 2}
        assert pvc.tstamp_kwarg_to_strings(kwarg_dict) == kwarg_dict_str_dates


class TestTopLevelFuncs(unittest.TestCase):
    def test_perc_wrap(self):
        """Test percent wrap function."""
        rng = np.arange(1, 100, 1)
        rng_cpy = rng.copy()
        df = pd.DataFrame({'vals': rng})
        df_cpy = df.copy()
        bool_array = []
        for val in rng:
            np_perc = np.percentile(rng, val, interpolation='nearest')
            wrap_perc = df.agg(pvc.perc_wrap(val)).values[0]
            bool_array.append(np_perc == wrap_perc)
        self.assertTrue(all(bool_array),
                        'np.percentile wrapper gives different value than np perc')
        self.assertTrue(all(df == df_cpy), 'perc_wrap function modified input df')

    def test_filter_irr(self):
        rng = np.arange(0, 1000)
        df = pd.DataFrame(np.array([rng, rng+100, rng+200]).T,
                          columns = ['weather_station irr poa W/m^2',
                                     'col_1', 'col_2'])
        df_flt = pvc.filter_irr(df, 'weather_station irr poa W/m^2', 50, 100)

        self.assertEqual(df_flt.shape[0], 51,
                         'Incorrect number of rows returned from filter.')
        self.assertEqual(df_flt.shape[1], 3,
                         'Incorrect number of columns returned from filter.')
        self.assertEqual(df_flt.columns[0], 'weather_station irr poa W/m^2',
                      'Filter column name inadverdently modified by method.')
        self.assertEqual(df_flt.iloc[0, 0], 50,
                         'Minimum value in returned data in filter column is'
                         'not equal to low argument.')
        self.assertEqual(df_flt.iloc[-1, 0], 100,
                         'Maximum value in returned data in filter column is'
                         'not equal to high argument.')

    def test_fit_model(self):
        """
        Test fit model func which wraps statsmodels ols.fit for dataframe.
        """
        rng = np.random.RandomState(1)
        x = 50 * abs(rng.rand(50))
        y = 2 * x - 5 + 5 * rng.randn(50)
        df = pd.DataFrame({'x': x, 'y': y})
        fml = 'y ~ x - 1'
        passed_ind_vars = fml.split('~')[1].split()[::2]
        try:
            passed_ind_vars.remove('1')
        except ValueError:
            pass

        reg = pvc.fit_model(df, fml=fml)

        for var in passed_ind_vars:
            self.assertIn(var, reg.params.index,
                          '{} ind variable in formula argument not in model'
                          'parameters'.format(var))

    def test_predict(self):
        x = np.arange(0, 50)
        y1 = x
        y2 = x * 2
        y3 = x * 10

        dfs = [pd.DataFrame({'x': x, 'y': y1}),
               pd.DataFrame({'x': x, 'y': y2}),
               pd.DataFrame({'x': x, 'y': y3})]

        reg_lst = []
        for df in dfs:
            reg_lst.append(pvc.fit_model(df, fml='y ~ x'))
        reg_ser = pd.Series(reg_lst)

        for regs in [reg_lst, reg_ser]:
            preds = pvc.predict(regs, pd.DataFrame({'x': [10, 10, 10]}))
            self.assertAlmostEqual(preds.iloc[0], 10, 7, 'Pred for x = y wrong.')
            self.assertAlmostEqual(preds.iloc[1], 20, 7, 'Pred for x = y * 2 wrong.')
            self.assertAlmostEqual(preds.iloc[2], 100, 7, 'Pred for x = y * 10 wrong.')
            self.assertEqual(3, preds.shape[0], 'Each of the three input'
                                                'regressions should have a'
                                                'prediction')

    def test_pred_summary(self):
        """Test aggregation of reporting conditions and predicted results."""
        """
        grpby -> df of regressions
        regs -> series of predicted values
        df of reg parameters
        """
        pvsyst = load_pvsyst(path='./tests/data/pvsyst_example_HourlyRes_2.CSV')

        df_regs = pvsyst.data.loc[:, ['E_Grid', 'GlobInc', 'T_Amb', 'WindVel']]
        df_regs_day = df_regs.query('GlobInc > 0')
        grps = df_regs_day.groupby(pd.Grouper(freq='M', label='right'))

        ones = np.ones(12)
        irr_rc = ones * 500
        temp_rc = ones * 20
        w_vel = ones
        rcs = pd.DataFrame({'GlobInc': irr_rc, 'T_Amb': temp_rc, 'WindVel': w_vel})

        results = pvc.pred_summary(grps, rcs, 0.05,
                                   fml='E_Grid ~ GlobInc +'
                                                 'I(GlobInc * GlobInc) +'
                                                 'I(GlobInc * T_Amb) +'
                                                 'I(GlobInc * WindVel) - 1')

        self.assertEqual(results.shape[0], 12, 'Not all months in results.')
        self.assertEqual(results.shape[1], 10, 'Not all cols in results.')

        self.assertIsInstance(results.index,
                              pd.core.indexes.datetimes.DatetimeIndex,
                              'Index is not pandas DatetimeIndex')

        col_length = len(results.columns.values)
        col_set_length = len(set(results.columns.values))
        self.assertEqual(col_set_length, col_length,
                         'There is a duplicate column name in the results df.')

        pt_qty_exp = [341, 330, 392, 390, 403, 406, 456, 386, 390, 346, 331, 341]
        gaur_cap_exp = [
            3089550.4039329495,
            3103610.4635679387,
            3107035.251399103,
            3090681.1145782764,
            3058186.270209293,
            3059784.2309170915,
            3088294.50827525,
            3087081.0026879036,
            3075251.990424683,
            3093287.331878834,
            3097089.7852036236,
            3084318.093294242,
        ]
        for i, mnth in enumerate(results.index):
            self.assertLess(
                results.loc[mnth, 'guaranteedCap'],
                results.loc[mnth, 'PredCap'],
                'Gauranteed cap is greater than predicted in month {}'.format(mnth)
            )
            self.assertGreater(
                results.loc[mnth, 'guaranteedCap'], 0,
                'Gauranteed capacity is less than 0 in month {}'.format(mnth)
            )
            self.assertAlmostEqual(
                results.loc[mnth, 'guaranteedCap'], gaur_cap_exp[i], 7,
                'Gauranted capacity not equal to expected value in {}'.format(mnth))
            self.assertEqual(
                results.loc[mnth, 'pt_qty'], pt_qty_exp[i],
                'Point quantity not equal to expected values in {}'.format(mnth)
            )

    def test_perc_bounds_perc(self):
        bounds = pvc.perc_bounds(20)
        self.assertEqual(bounds[0], 0.8,
                         '{} for 20 perc is not 0.8'.format(bounds[0]))
        self.assertEqual(bounds[1], 1.2,
                         '{} for 20 perc is not 1.2'.format(bounds[1]))

    def test_perc_bounds_tuple(self):
        bounds = pvc.perc_bounds((15, 40))
        self.assertEqual(bounds[0], 0.85,
                         '{} for 15 perc is not 0.85'.format(bounds[0]))
        self.assertEqual(bounds[1], 1.4,
                         '{} for 40 perc is not 1.4'.format(bounds[1]))

    def test_filter_grps(self):
        pvsyst = load_pvsyst(path='./tests/data/pvsyst_example_HourlyRes_2.CSV')
        pvsyst.set_regression_cols(
            power='real_pwr__', poa='irr_poa_', t_amb='temp_amb_', w_vel='wind__')
        pvsyst.filter_irr(200, 800)
        pvsyst.rep_cond(freq='MS')
        grps = pvsyst.data_filtered.groupby(pd.Grouper(freq='MS', label='left'))
        poa_col = pvsyst.column_groups[pvsyst.regression_cols['poa']][0]

        grps_flt = pvc.filter_grps(grps, pvsyst.rc, poa_col, 0.8, 1.2, 'MS')

        self.assertIsInstance(grps_flt,
                              pd.core.groupby.generic.DataFrameGroupBy,
                              'Returned object is not a dataframe groupby.')

        self.assertEqual(grps.ngroups, grps_flt.ngroups,
                         'Returned groubpy does not have the same number of\
                          groups as passed groupby.')

        cnts_before_flt = grps.count()[poa_col]
        cnts_after_flt = grps_flt.count()[poa_col]
        less_than = all(cnts_after_flt < cnts_before_flt)
        self.assertTrue(less_than, 'Points were not removed for each group.')

    def test_perc_difference(self):
        result = pvc.perc_difference(9, 10)
        self.assertAlmostEqual(result, 0.105263158)

        result = pvc.perc_difference(10, 9)
        self.assertAlmostEqual(result, 0.105263158)

        result = pvc.perc_difference(10, 10)
        self.assertAlmostEqual(result, 0)

        result = pvc.perc_difference(0, 0)
        self.assertAlmostEqual(result, 0)

    def test_check_all_perc_diff_comb(self):
        ser = pd.Series([10.1, 10.2])
        val = pvc.check_all_perc_diff_comb(ser, 0.05)
        self.assertTrue(val,
                        'Failed on two values within 5 percent.')

        ser = pd.Series([10.1, 10.2, 10.15, 10.22, 10.19])
        val = pvc.check_all_perc_diff_comb(ser, 0.05)
        self.assertTrue(val,
                        'Failed with 5 values within 5 percent.')

        ser = pd.Series([10.1, 10.2, 3])
        val = pvc.check_all_perc_diff_comb(ser, 0.05)
        self.assertFalse(val,
                         'Returned True for value outside of 5 percent.')

    def test_sensor_filter_three_cols(self):
        rng = np.zeros(10)
        df = pd.DataFrame({'a':rng, 'b':rng, 'c':rng})
        df['a'] = df['a'] + 4.1
        df['b'] = df['b'] + 4
        df['c'] = df['c'] + 4.2
        df.iloc[0, 0] = 1200
        df.iloc[4, 1] = 100
        df.iloc[7, 2] = 150
        ix = pvc.sensor_filter(df, 0.05)
        self.assertEqual(ix.shape[0], 7,
                         'Filter should have droppe three rows.')

    def test_sensor_filter_one_col(self):
        rng = np.zeros(10)
        df = pd.DataFrame({'a':rng})
        df['a'] = df['a'] + 4.1
        df.iloc[0, 0] = 1200
        ix = pvc.sensor_filter(df, 0.05)
        self.assertEqual(ix.shape[0], 10,
                         'Should be no filtering for single column df.')

    def test_determine_pass_or_fail(self):
        # Tolerance band around 100%
        self.assertTrue(pvc.determine_pass_or_fail(.96, '+/- 4', 100)[0],
                        'Should pass, cp ratio equals bottom of tolerance.')
        self.assertTrue(pvc.determine_pass_or_fail(.97, '+/- 4', 100)[0],
                        'Should pass, cp ratio above bottom of tolerance.')
        self.assertTrue(pvc.determine_pass_or_fail(1.03, '+/- 4', 100)[0],
                        'Should pass, cp ratio below top of tolerance.')
        self.assertTrue(pvc.determine_pass_or_fail(1.04, '+/- 4', 100)[0],
                        'Should pass, cp ratio equals top of tolerance.')
        self.assertFalse(pvc.determine_pass_or_fail(.959, '+/- 4', 100)[0],
                         'Should fail, cp ratio below bottom of tolerance.')
        self.assertFalse(pvc.determine_pass_or_fail(1.041, '+/- 4', 100)[0],
                         'Should fail, cp ratio above top of tolerance.')
        # Tolerance below 100%
        self.assertTrue(pvc.determine_pass_or_fail(0.96, '- 4', 100)[0],
                        'Should pass, cp ratio equals bottom of tolerance.')
        self.assertTrue(pvc.determine_pass_or_fail(.97, '- 4', 100)[0],
                        'Should pass, cp ratio above bottom of tolerance.')
        self.assertTrue(pvc.determine_pass_or_fail(1.04, '- 4', 100)[0],
                        'Should pass, cp ratio above bottom of tolerance.')
        self.assertFalse(pvc.determine_pass_or_fail(.959, '- 4', 100)[0],
                         'Should fail, cp ratio below bottom of tolerance.')
        # test fractional tolerance
        self.assertTrue(pvc.determine_pass_or_fail(.956, '- 4.5', 100)[0],
                         'Should pass, cp ratio above bottom of tolerance.')
        # warn on incorrect tolerance spec
        with self.assertWarns(UserWarning):
            pvc.determine_pass_or_fail(1.04, '+ 4', 100)

    @pytest.fixture(autouse=True)
    def _pass_fixtures(self, capsys):
        self.capsys = capsys

    def test_print_results_pass(self):
        """
        This test uses the pytest autouse fixture defined above to
        capture the print to stdout and test it, so it must be run
        using pytest 'pytest tests/
        test_CapData.py::TestTopLevelFuncs::test_print_results_pass'
        """
        test_passed = (True, '950, 1050')
        pvc.print_results(test_passed, 1000, 970, 0.97, 970, test_passed[1])
        captured = self.capsys.readouterr()

        results_str = ('Capacity Test Result:         PASS\n'
                       'Modeled test output:          1000.000\n'
                       'Actual test output:           970.000\n'
                       'Tested output ratio:          0.970\n'
                       'Tested Capacity:              970.000\n'
                       'Bounds:                       950, 1050\n\n\n')

        self.assertEqual(results_str, captured.out)

    def test_print_results_fail(self):
        """
        This test uses the pytest autouse fixture defined above to
        capture the print to stdout and test it, so it must be run
        using pytest 'pytest tests/
        test_CapData.py::TestTopLevelFuncs::test_print_results_pass'
        """
        test_passed = (False, '950, 1050')
        pvc.print_results(test_passed, 1000, 940, 0.94, 940, test_passed[1])
        captured = self.capsys.readouterr()

        results_str = ('Capacity Test Result:    FAIL\n'
                       'Modeled test output:          1000.000\n'
                       'Actual test output:           940.000\n'
                       'Tested output ratio:          0.940\n'
                       'Tested Capacity:              940.000\n'
                       'Bounds:                       950, 1050\n\n\n')

        self.assertEqual(results_str, captured.out)


class TestCapDataEmpty:
    """Tests of CapData empty method."""

    def test_capdata_empty(self):
        """Test that an empty CapData object returns True."""
        empty_cd = pvc.CapData('empty')
        assert empty_cd.empty()

    def test_capdata_not_empty(self, meas):
        """Test that an CapData object with data returns False."""
        assert not meas.empty()


class TestCapDataSeriesTypes(unittest.TestCase):
    """Test CapData private methods assignment of type to each series of data."""

    def setUp(self):
        self.cdata = pvc.CapData('cdata')

    def test_series_type(self):
        name = 'weather station 1 weather station 1 ghi poa w/m2'
        test_series = pd.Series(np.arange(0, 900, 100), name=name)
        out = cg.series_type(test_series, cg.type_defs)

        self.assertIsInstance(out, str,
                              'Returned object is not a string.')
        self.assertEqual(out, 'irr',
                         'Returned object is not "irr".')

    def test_series_type_caps_in_type_def(self):
        name = 'weather station 1 weather station 1 ghi poa w/m2'
        test_series = pd.Series(np.arange(0, 900, 100), name=name)
        type_def = collections.OrderedDict([
            ('irr', ['IRRADIANCE', 'IRR', 'PLANE OF ARRAY', 'POA',
                     'GHI', 'GLOBAL', 'GLOB', 'W/M^2', 'W/M2', 'W/M', 'W/']),
        ])
        out = cg.series_type(test_series, type_def)

        self.assertIsInstance(out, str,
                              'Returned object is not a string.')
        self.assertEqual(out, 'irr',
                         'Returned object is not "irr".')

    def test_series_type_repeatable(self):
        name = 'weather station 1 weather station 1 ghi poa w/m2'
        test_series = pd.Series(np.arange(0, 900, 100), name=name)
        out = []
        i = 0
        while i < 100:
            out.append(cg.series_type(test_series, cg.type_defs))
            i += 1
        out_np = np.array(out)

        self.assertTrue(all(out_np == 'irr'),
                        'Result is not consistent after repeated runs.')

    def test_series_type_valErr(self):
        name = 'weather station 1 weather station 1 ghi poa w/m2'
        test_series = pd.Series(name=name)
        out = cg.series_type(test_series, cg.type_defs)

        self.assertIsInstance(out, str,
                              'Returned object is not a string.')
        self.assertEqual(out, 'irr',
                         'Returned object is not "irr".')

    def test_series_type_no_str(self):
        name = 'should not return key string'
        test_series = pd.Series(name=name)
        out = cg.series_type(test_series, cg.type_defs)

        self.assertIsInstance(out, str,
                              'Returned object is not a string.')
        self.assertIs(out, '',
                      'Returned object is not empty string.')


class TestIndexCapdata():
    """Test the indexing functionality of the CapData loc method."""
    def test_single_label_column_group_key(self, meas):
        """Test that column_groups key returns the columns of Capdata.data that
        are the values of the key."""
        out = pvc.index_capdata(meas, 'irr_poa_pyran', filtered=True)
        assert out.equals(meas.data[['met1_poa_pyranometer', 'met2_poa_pyranometer']])

    def test_single_label_regression_columns_key(self, meas):
        """Test that regression_columns key returns the columns of Capdata.data that
        are the values of the key."""
        out = pvc.index_capdata(meas, 'poa', filtered=True)
        assert out.equals(meas.data[['met1_poa_pyranometer', 'met2_poa_pyranometer']])

    def test_single_label_data_column_label(self, meas):
        """Test that a column label returns the columns of Capdata.data that
        are the values of the key. Passes label through to DataFrame.loc."""
        out = pvc.index_capdata(meas, 'met1_poa_pyranometer', filtered=True)
        assert out.equals(meas.data.loc[:, 'met1_poa_pyranometer'])

    def test_list_of_labels_column_group_keys(self, meas):
        """
        Test that a list of column_groups key returns the columns of Capdata.data that
        are the union of the values of the keys.
        """
        out = pvc.index_capdata(meas, ['irr_poa_pyran', 'temp_amb'], filtered=True)
        assert out.equals(meas.data[[
            'met1_poa_pyranometer',
            'met2_poa_pyranometer',
            'met1_amb_temp',
            'met2_amb_temp',
        ]])

    def test_list_of_labels_regression_columns_keys(self, meas):
        """
        Test that a list of regression_columns key returns the columns of Capdata.data that
        are the union of the values of the keys.
        """
        out = pvc.index_capdata(meas, ['poa', 't_amb'], filtered=True)
        assert out.equals(meas.data[[
            'met1_poa_pyranometer',
            'met2_poa_pyranometer',
            'met1_amb_temp',
            'met2_amb_temp',
        ]])

    def test_list_of_labels_data_column_labels(self, meas):
        """
        Test that a list of column labels returns the columns of Capdata.data.
        Passes labels through to DataFrame.loc.
        """
        out = pvc.index_capdata(
            meas, ['met1_poa_pyranometer', 'met2_amb_temp'], filtered=True
        )
        assert out.equals(meas.data.loc[:, ['met1_poa_pyranometer', 'met2_amb_temp']])

    def test_list_of_labels_mixed(self, meas):
        """
        Test that a list containing a column_group, regression_columns key, and
        column labels returns the columns of Capdata.data that are the union of the
        values of the keys and the labels.
        """
        out = pvc.index_capdata(
            meas, ['irr_poa_pyran', 't_amb', 'met1_windspeed'], filtered=True
        )
        assert out.equals(meas.data[[
            'met1_poa_pyranometer',
            'met2_poa_pyranometer',
            'met1_amb_temp',
            'met2_amb_temp',
            'met1_windspeed',
        ]])

    def test_list_of_labels_mixed_regression_column_maps_to_column_label(self, meas):
        """
        Test a list containing a regression_column key that maps directly to a column
        label rather than a column_group key is added to the columns returned.
        """
        meas.regression_cols['poa'] = 'met1_poa_pyranometer'
        out = pvc.index_capdata(
            meas, ['irr_poa_ref_cell', 'poa', 'met1_windspeed'], filtered=True
        )
        assert out.equals(meas.data[[
            'met1_poa_refcell',
            'met2_poa_refcell',
            'met1_poa_pyranometer',
            'met1_windspeed',
        ]])


class TestLocAndFloc():
    def test_single_label_column_group_key_loc(self, meas):
        """Test that column_groups key returns the columns of Capdata.data that
        are the values of the key."""
        meas.data_filtered = meas.data.iloc[0:10].copy()
        out = meas.loc['irr_poa_pyran']
        assert out.equals(meas.data[['met1_poa_pyranometer', 'met2_poa_pyranometer']])
        assert out.shape[0] == meas.data.shape[0]

    def test_single_label_column_group_key_floc(self, meas):
        """Test that column_groups key returns the columns of Capdata.data that
        are the values of the key."""
        meas.data_filtered = (meas.data.iloc[0:10, :]).copy()
        out = meas.floc['irr_poa_pyran']
        assert out.equals(meas.data_filtered[['met1_poa_pyranometer', 'met2_poa_pyranometer']])
        assert out.shape[0] == meas.data_filtered.shape[0]



class TestIrrRcBalanced():
    """Test the functionality of the irr_rc_balanced function"""
    def test_check_csv_output_exists(self, meas, tmp_path):
        """Check that function outputs a csv file when given a file path."""
        f = tmp_path / 'output.csv'
        print(meas.column_groups)
        meas.agg_sensors(agg_map={'irr_poa_pyran': 'mean'})
        print(meas.regression_cols['poa'])
        rep_irr = pvc.ReportingIrradiance(
            df=meas.data,
            irr_col=meas.regression_cols['poa'],
            percent_band=20,
        )
        results = rep_irr.get_rep_irr()
        rep_irr.save_csv(output_csv_path=f)
        assert f.exists()

    def test_irr_rc_balanced(self, pvsyst):
        jun = pvsyst.data.loc['06/1990']
        jun_cpy = jun.copy()
        jun = jun.loc[jun['GlobInc'] > 400, :]
        print(jun)

        rc_tool = pvc.ReportingIrradiance(jun, 'GlobInc', percent_band=50)
        rc_tool.min_ref_irradiance = 600
        rc_tool.max_ref_irradiance = 800
        (irr_RC, jun_flt) = rc_tool.get_rep_irr()
        print(irr_RC)
        print(jun_flt)
        print(rc_tool.poa_flt)
        jun_filter_irr = jun_flt['GlobInc']
        assert all(jun_flt.columns == jun.columns)
        assert jun_flt.shape[0] > 0
        assert jun_flt.shape[0] < jun_cpy.shape[0]
        assert irr_RC > jun[jun['GlobInc'] > 0]['GlobInc'].min()
        assert irr_RC < jun['GlobInc'].max()

        pts_below_irr = jun_filter_irr[jun_filter_irr.between(0, irr_RC)].shape[0]
        perc_below = pts_below_irr / jun_filter_irr.shape[0]
        assert perc_below < 0.6
        # Less than 50 percent of points below rep irr
        assert round(perc_below, 1) <= 0.5

        pts_above_irr = jun_filter_irr[jun_filter_irr.between(irr_RC, 1500)].shape[0]
        perc_above = pts_above_irr / jun_filter_irr.shape[0]
        # Less than 40 percent of points above reporting irr
        assert perc_above > 0.4
        # More than 50 percent of points above reportin irr
        assert perc_above <= 0.5

    def test_irr_rc_balanced_warns_if_min_greather_than_max(self, pvsyst):
        """
        Check that the function warns if the minimum reference irradiance is
        greater than the maximum referene irradiance.

        With this dataset and the defaults for the min and max reference irradiance
        the minimum irradiance (800) will be higher than the maximum irradiance (722).        
        """
        jun = pvsyst.data.loc['06/1990']
        jun = jun.loc[jun['GlobInc'] > 400, :]
        rc_tool = pvc.ReportingIrradiance(jun, 'GlobInc', percent_band=50)
        with pytest.warns(UserWarning):
            rc_tool.get_rep_irr()
        assert isinstance(rc_tool.poa_flt, pd.DataFrame)
        assert rc_tool.min_ref_irradiance == 400
        assert rc_tool.max_ref_irradiance == 1000

    def test_irr_rc_balanced_warns_if_no_ref_irr_found(self, pvsyst):
        """
        Check that the function warns if it cannot determine a reference irradiance.
        Also check that the function still stores the filtered data to use in the
        plot and dashboard methods for user troubleshooting.

        With this dataset and the defaults for the min and max reference irradiance
        the minimum irradiance (800) will be higher than the maximum irradiance (722).        
        """
        jun = pvsyst.data.loc['06/1990']
        jun = jun.loc[jun['GlobInc'] > 400, :]
        jun.loc[(jun['GlobInc'] > 600) & (jun['GlobInc'] < 700), 'GlobInc'] = np.nan
        rc_tool = pvc.ReportingIrradiance(jun, 'GlobInc', percent_band=50)
        rc_tool.min_ref_irradiance = 605
        rc_tool.max_ref_irradiance = 695
        with pytest.warns(UserWarning):
            rc_tool.get_rep_irr()
        assert isinstance(rc_tool.poa_flt, pd.DataFrame)
        assert np.isnan(rc_tool.irr_rc)

class TestCapDataCopy():
    def test_copy_of_pre_agg_attributes(self, meas):
        pre_agg_cols = copy.copy(meas.data.columns)
        pre_agg_col_groups = copy.deepcopy(meas.column_groups)
        pre_agg_reg_columns = copy.deepcopy(meas.regression_cols)
        meas.agg_sensors(agg_map={
            'irr_poa_pyran': 'mean',
            'temp_amb': 'mean',
            'wind': 'mean',
        })
        meas_copy = meas.copy()
        assert meas_copy.pre_agg_cols.equals(pre_agg_cols)
        assert meas_copy.pre_agg_trans == pre_agg_col_groups
        assert meas_copy.pre_agg_reg_trans == pre_agg_reg_columns
        assert meas_copy.pre_agg_cols.equals(meas.pre_agg_cols)
        assert meas_copy.pre_agg_trans == meas.pre_agg_trans
        assert meas_copy.pre_agg_reg_trans == meas.pre_agg_reg_trans

class TestCapDataMethodsSim():
    """Test for top level irr_rc_balanced function."""
    def test_copy(self, pvsyst):
        pvsyst.set_regression_cols(
            power='real_pwr--', poa='irr-ghi-', t_amb='temp_amb', w_vel='wind--'
        )
        print(pvsyst.trans_keys)
        pvsyst_copy = pvsyst.copy()
        assert pvsyst_copy.data.equals(pvsyst.data)
        assert pvsyst_copy.column_groups == pvsyst.column_groups
        assert pvsyst_copy.trans_keys == pvsyst.trans_keys
        assert pvsyst_copy.regression_cols == pvsyst.regression_cols

    def test_filter_pvsyst_default(self, pvsyst):
        pvsyst.filter_pvsyst()
        assert pvsyst.data_filtered.shape[0] == 8670

    def test_filter_pvsyst_default_newer_pvsyst_var_names(self, pvsyst):
        pvsyst.data_filtered.rename(
            columns={
                'IL Pmin':'IL_Pmin',
                'IL Vmin':'IL_Vmin',
                'IL Pmax':'IL_Pmax',
                'IL Vmax':'IL_Vmax',
            }, inplace=True
        )
        assert pvsyst.data_filtered.shape[0] == 8760
        pvsyst.filter_pvsyst()
        assert pvsyst.data_filtered.shape[0] == 8670

    def test_filter_pvsyst_not_inplace(self, pvsyst):
        df = pvsyst.filter_pvsyst(inplace=False)
        assert isinstance(df, pd.core.frame.DataFrame)
        assert df.shape[0] == 8670

    def test_filter_pvsyst_missing_column(self, pvsyst):
        pvsyst.data.drop(columns='IL Pmin', inplace=True)
        pvsyst.data_filtered.drop(columns='IL Pmin', inplace=True)
        with pytest.warns(
            UserWarning, match='IL_Pmin or IL Pmin is not a column in the data.'
        ):
            pvsyst.filter_pvsyst()

    def test_filter_pvsyst_missing_all_columns(self, pvsyst):
        pvsyst.data.drop(
            columns=['IL Pmin', 'IL Vmin', 'IL Pmax', 'IL Vmax'],
            inplace=True
        )
        pvsyst.data_filtered.drop(
            columns=['IL Pmin', 'IL Vmin', 'IL Pmax', 'IL Vmax'],
            inplace=True
        )
        with pytest.warns(UserWarning):
            pvsyst.filter_pvsyst()

    def test_filter_shade_default(self, pvsyst):
        pvsyst.filter_shade()
        assert pvsyst.data_filtered.shape[0] == 8645

    def test_filter_shade_default_not_inplace(self, pvsyst):
        df = pvsyst.filter_shade(inplace=False)
        assert isinstance(df, pd.core.frame.DataFrame)
        assert df.shape[0] == 8645

    def test_filter_shade_query(self, pvsyst):
        # create PVsyst ShdLoss type values for testing query string
        pvsyst.data.loc[pvsyst.data['FShdBm'] == 1.0, 'ShdLoss'] = 0
        is_shaded = pvsyst.data['ShdLoss'].isna()
        shdloss_values = 1 / pvsyst.data.loc[is_shaded, 'FShdBm'] * 100
        pvsyst.data.loc[is_shaded, 'ShdLoss'] = shdloss_values
        pvsyst.data_filtered = pvsyst.data.copy()

        pvsyst.filter_shade(query_str='ShdLoss<=125')
        assert pvsyst.data_filtered.shape[0] == 8671


class Test_pvlib_loc_sys(unittest.TestCase):
    """ Test function wrapping pvlib get_clearsky method of Location."""
    def test_pvlib_location(self):
        loc = {'latitude': 30.274583,
               'longitude': -97.740352,
               'altitude': 500,
               'tz': 'America/Chicago'}

        loc_obj = pvc.pvlib_location(loc)

        self.assertIsInstance(loc_obj,
                              pvlib.location.Location,
                              'Did not return instance of\
                               pvlib Location')

    def test_pvlib_system(self):
        fixed_sys = {'surface_tilt': 20,
                     'surface_azimuth': 180,
                     'albedo': 0.2}

        tracker_sys1 = {'axis_tilt': 0, 'axis_azimuth': 0,
                       'max_angle': 90, 'backtrack': True,
                       'gcr': 0.2, 'albedo': 0.2}

        tracker_sys2 = {'max_angle': 52, 'gcr': 0.3}

        fx_sys = pvc.pvlib_system(fixed_sys)
        trck_sys1 = pvc.pvlib_system(tracker_sys1)
        trck_sys2 = pvc.pvlib_system(tracker_sys2)

        self.assertIsInstance(fx_sys,
                              pvlib.pvsystem.PVSystem,
                              'Did not return instance of\
                               pvlib PVSystem')
        self.assertIsInstance(fx_sys.arrays[0].mount,
                              pvlib.pvsystem.FixedMount,
                              'Did not return instance of\
                               pvlib FixedMount')

        self.assertIsInstance(trck_sys1,
                              pvlib.pvsystem.PVSystem,
                              'Did not return instance of\
                               pvlib PVSystem')
        self.assertIsInstance(trck_sys1.arrays[0].mount,
                              pvlib.pvsystem.SingleAxisTrackerMount,
                              'Did not return instance of\
                               pvlib SingleAxisTrackerMount')

        self.assertIsInstance(trck_sys2,
                              pvlib.pvsystem.PVSystem,
                              'Did not return instance of\
                               pvlib PVSystem')
        self.assertIsInstance(trck_sys2.arrays[0].mount,
                              pvlib.pvsystem.SingleAxisTrackerMount,
                              'Did not return instance of\
                               pvlib SingleAxisTrackerMount')


# possible assertions for method returning ghi
        # self.assertIsInstance(ghi,
        #                       pd.core.series.Series,
        #                       'Second returned object is not an instance of\
        #                        pandas Series.')
        # self.assertEqual(ghi.name, 'ghi',
        #                  'Series data returned is not named ghi')
        # self.assertEqual(ghi.shape[0], df.shape[0],
        #                  'Returned ghi does not have the same number of rows\
        #                   as the passed dataframe.')
        # self.assertEqual(df.index.tz, ghi.index.tz,
        #                  'Returned series index has different timezone from\
        #                   passed dataframe.')

class TestGetTimezoneIndex():
    """Test get_tz_index function."""
    def test_get_tz_index_df(self, location_and_system):
        """Test that get_tz_index function returns a datetime index\
           with a timezone when passed a dataframe without a timezone."""
        # reindex test dataset to cover DST in the fall and spring
        ix_3days = pd.date_range(
            start='11/3/2018', periods=864, freq='5min', tz='America/Chicago'
        )
        ix_2days = pd.date_range(
            start='3/9/2019', periods=576, freq='5min', tz='America/Chicago'
        )
        ix_dst = ix_3days.append(ix_2days)

        ix_dst = ix_dst.tz_localize(None) # remove timezone from index

        df = pd.DataFrame(index=ix_dst)
        print(df.loc['11/4/18 01:00'].index)
        tz_ix = pvc.get_tz_index(df, location_and_system['location'])
        assert(isinstance(tz_ix, pd.core.indexes.datetimes.DatetimeIndex))
        assert(tz_ix.tz == pytz.timezone(location_and_system['location']['tz']))

    def test_get_tz_index_df_tz(self, location_and_system):
        """Test that get_tz_index function returns a datetime index\
           with a timezone when passed a dataframe WITH a timezone."""
        # reindex test dataset to cover DST in the fall and spring
        ix_3days = pd.date_range(
            start='11/3/2018', periods=864, freq='5min', tz='America/Chicago'
        )
        ix_2days = pd.date_range(
            start='3/9/2019', periods=576, freq='5min', tz='America/Chicago'
        )
        ix_dst = ix_3days.append(ix_2days)
        df = pd.DataFrame(index=ix_dst)
        tz_ix = pvc.get_tz_index(df, location_and_system['location'])
        assert(isinstance(tz_ix, pd.core.indexes.datetimes.DatetimeIndex))
        assert(tz_ix.tz == pytz.timezone(location_and_system['location']['tz']))

    def test_get_tz_index_df_tz_warn(self, location_and_system):
        """Test that get_tz_index function warns when datetime index\
           of dataframe does not match loc dic timezone."""
        df = pd.DataFrame(index=pd.date_range(
            start='11/3/2018', periods=864, freq='5min', tz='America/New_York'
        ))  # tz is New York
        with pytest.warns(UserWarning, match=(
                'Passed a DataFrame with a timezone that does not match '
                'the timezone in the loc dict. Using the timezone of the DataFrame.'
        )):
            tz_ix = pvc.get_tz_index(df, location_and_system['location']) # tz is Chicago

    def test_get_tz_index_ix_tz(self, location_and_system):
        """Test that get_tz_index function returns a datetime index
           with a timezone when passed a datetime index with a timezone."""
        ix = pd.date_range(start='1/1/2019', periods=8760, freq='H',
                                   tz='America/Chicago')
        tz_ix = pvc.get_tz_index(ix, location_and_system['location'])  # tz is Chicago
        assert isinstance(tz_ix, pd.core.indexes.datetimes.DatetimeIndex)
        # If passing an index with a timezone use that timezone rather than
        # the timezone in the location dictionary if there is one.
        assert tz_ix.tz == ix.tz

    def test_get_tz_index_ix_tz_warn(self, location_and_system):
        """Test that get_tz_index function warns when DatetimeIndex timezone
           does not match the location dic timezone.
        """
        ix = pd.date_range(start='1/1/2019', periods=8760, freq='H',
                                   tz='America/New_York')

        with pytest.warns(UserWarning, match=(
            'Passed a DatetimeIndex with a timezone that '
            'does not match the timezone in the loc dict. '
            'Using the timezone of the DatetimeIndex.'
        )):
            tz_ix = pvc.get_tz_index(ix, location_and_system['location'])

    def test_get_tz_index_ix(self, location_and_system):
        """Test that get_tz_index function returns a datetime index\
           with a timezone when passed a datetime index without a timezone."""
        ix = pd.date_range(
            start='1/1/2019', periods=8760, freq='H', tz='America/Chicago'
        )
        # remove timezone info but keep missing  hour and extra hour due to DST
        ix = ix.tz_localize(None)
        tz_ix = pvc.get_tz_index(ix, location_and_system['location']) # tz is Chicago
        assert isinstance(tz_ix, pd.core.indexes.datetimes.DatetimeIndex)
        # If passing an index without a timezone use returned index should have
        # the timezone of the passed location dictionary.
        assert tz_ix.tz == pytz.timezone(location_and_system['location']['tz'])

class Test_csky():
    """Test clear sky function which returns pvlib ghi and poa clear sky."""
    def test_csky_concat(self, meas, location_and_system):
        # concat=True by default
        csky_ghi_poa = pvc.csky(
            meas.data,
            loc=location_and_system['location'],
            sys=location_and_system['system']
        )
        assert isinstance(csky_ghi_poa, pd.core.frame.DataFrame)
        assert csky_ghi_poa.shape[1] == (meas.data.shape[1] + 2)
        assert 'ghi_mod_csky' in csky_ghi_poa.columns
        assert 'poa_mod_csky' in csky_ghi_poa.columns
        # assumes typical orientation is used to calculate the poa irradiance
        assert csky_ghi_poa.loc['10/9/1990 12:30', 'poa_mod_csky'] > \
               csky_ghi_poa.loc['10/9/1990 12:30', 'ghi_mod_csky']
        assert csky_ghi_poa.index.tz == df.index.tz

    def test_csky_concat_dst_spring(self, meas, location_and_system):
        """Test that csky concatenates clear sky ghi and poa when the time_source
           includes spring daylight savings time. This test assumes the time_source
           includes the 2 to 3AM hour that is skipped during daylight savings time."""
        # concat=True by default
        data = meas.data.loc['10/9/1990']
        data.index = pd.date_range('3/12/23', periods=(60 / 5) * 24, freq='5min')
        csky_ghi_poa = pvc.csky(
            data,
            loc=location_and_system['location'],
            sys=location_and_system['system']
        )
        assert isinstance(csky_ghi_poa, pd.core.frame.DataFrame)
        assert csky_ghi_poa.shape[1] == (meas.data.shape[1] + 2)
        assert 'ghi_mod_csky' in csky_ghi_poa.columns
        assert 'poa_mod_csky' in csky_ghi_poa.columns
        # assumes typical orientation is used to calculate the poa irradiance
        assert (
            csky_ghi_poa.loc['3/12/23 12:30', 'poa_mod_csky']
            > csky_ghi_poa.loc['3/12/23 12:30', 'ghi_mod_csky']
        )
        assert csky_ghi_poa.index.tz == df.index.tz

    def test_csky_concat_dst_fall(self, meas, location_and_system):
        """Test that csky concatenates clear sky ghi and poa when the time_source
           includes spring daylight savings time. This test assumes the time_source
           does not include the extra 1AM hour that is added during daylight savings
           time, which causes the tz_localize in get_tz_index to fail because it
           expects two 1AM hours in the index. Leaving this as a failing test for now"""
        # concat=True by default
        # data = meas.data.loc['10/9/1990']
        # data.index = pd.date_range('11/5/23', periods=(60 / 5) * 24, freq='5min')
        # fails because tz_localize  in get_tz_index expects two 1AM hours in the index
        # csky_ghi_poa = pvc.csky(
        #     data,
        #     loc=location_and_system['location'],
        #     sys=location_and_system['system']
        # ) 
        assert 1
        # assert isinstance(csky_ghi_poa, pd.core.frame.DataFrame)
        # assert csky_ghi_poa.shape[1] == (meas.data.shape[1] + 2)
        # assert 'ghi_mod_csky' in csky_ghi_poa.columns
        # assert 'poa_mod_csky' in csky_ghi_poa.columns
        # # assumes typical orientation is used to calculate the poa irradiance
        # assert (
        #     csky_ghi_poa.loc['11/5/23 12:30', 'poa_mod_csky']
        #     > csky_ghi_poa.loc['11/5/23 12:30', 'ghi_mod_csky']
        # )
        # assert csky_ghi_poa.index.tz == df.index.tz

    def test_csky_not_concat(self, meas, location_and_system):
        csky_ghi_poa = pvc.csky(
            meas.data,
            loc=location_and_system['location'],
            sys=location_and_system['system'],
            concat=False,
        )
        assert isinstance(csky_ghi_poa, pd.core.frame.DataFrame)
        assert csky_ghi_poa.shape[1] == 2
        assert 'ghi_mod_csky' in csky_ghi_poa.columns
        assert 'poa_mod_csky' in csky_ghi_poa.columns
        # assumes typical orientation is used to calculate the poa irradiance
        assert csky_ghi_poa.loc['10/9/1990 12:30', 'poa_mod_csky'] > \
               csky_ghi_poa.loc['10/9/1990 12:30', 'ghi_mod_csky']
        assert csky_ghi_poa.index.tz == meas.data.index.tz

    def test_csky_not_concat_poa_all(self, meas, location_and_system):
        csky_ghi_poa = pvc.csky(
            meas.data,
            loc=location_and_system['location'],
            sys=location_and_system['system'],
            concat=False,
            output='poa_all',
        )
        assert isinstance(csky_ghi_poa, pd.core.frame.DataFrame)
        assert csky_ghi_poa.shape[1] == 5
        cols = [
            'poa_global',
            'poa_direct',
            'poa_diffuse',
            'poa_sky_diffuse',
            'poa_ground_diffuse'
        ]
        for col in cols:
            assert col in csky_ghi_poa.columns
        # assumes typical orientation is used to calculate the poa irradiance
        assert csky_ghi_poa.index.tz == meas.data.index.tz

    def test_csky_not_concat_ghi_all(self, meas, location_and_system):
        csky_ghi_poa = pvc.csky(
            meas.data,
            loc=location_and_system['location'],
            sys=location_and_system['system'],
            concat=False,
            output='ghi_all',
        )
        assert isinstance(csky_ghi_poa, pd.core.frame.DataFrame)
        assert csky_ghi_poa.shape[1] == 3
        cols = ['ghi', 'dni', 'dhi']
        for col in cols:
            assert col in csky_ghi_poa.columns
        # assumes typical orientation is used to calculate the poa irradiance
        assert csky_ghi_poa.index.tz == meas.data.index.tz

    def test_csky_not_concat_all(self, meas, location_and_system):
        csky_ghi_poa = pvc.csky(
            meas.data,
            loc=location_and_system['location'],
            sys=location_and_system['system'],
            concat=False,
            output='all',
        )
        assert isinstance(csky_ghi_poa, pd.core.frame.DataFrame)
        assert csky_ghi_poa.shape[1] == 8
        cols = [
            'ghi',
            'dni',
            'dhi',
            'poa_global',
            'poa_direct',
            'poa_diffuse',
            'poa_sky_diffuse',
            'poa_ground_diffuse'
        ]
        for col in cols:
            assert col in csky_ghi_poa.columns
        # assumes typical orientation is used to calculate the poa irradiance
        assert csky_ghi_poa.index.tz == meas.data.index.tz

"""
Change csky to two functions for creating pvlib location and system objects.
Separate function calling location and system to calculate POA
- concat add columns to passed df or return just ghi and poa option
load_data calls final function with in place to get ghi and poa
"""

class TestGetRegCols():
    """Test the get_reg_cols method of the CapData class."""
    def test_not_aggregated(self, meas):
        with pytest.warns(UserWarning):
            meas.get_reg_cols()

    def test_all_coeffs(self, meas):
        meas.agg_sensors()
        cols = ['power', 'poa', 't_amb', 'w_vel']
        df = meas.get_reg_cols()
        assert len(df.columns) == 4
        assert df.columns.to_list() == cols
        print(meas.data.columns)
        assert meas.data['irr_poa_pyran_mean_agg'].iloc[100] == df['poa'].iloc[100]
        assert meas.data['temp_amb_mean_agg'].iloc[100] == df['t_amb'].iloc[100]
        assert meas.data['wind_mean_agg'].iloc[100] == df['w_vel'].iloc[100]

    def test_agg_sensors_mix(self, meas):
        """
        Test when agg_sensors resets regression_cols values to a mix of trans keys
        and column names.
        """
        meas.agg_sensors(agg_map={
            'power_inv': 'sum',
            'irr_poa_pyran': 'mean',
            'temp_amb': 'mean',
            'wind': 'mean',
        })
        cols = ['poa', 'power']
        df = meas.get_reg_cols(reg_vars=cols)
        mtr_col = meas.column_groups[meas.regression_cols['power']][0]
        assert len(df.columns) == 2
        assert df.columns.to_list() == cols
        assert meas.data[mtr_col].iloc[100] == df['power'].iloc[100]
        assert meas.data['irr_poa_pyran_mean_agg'].iloc[100] == df['poa'].iloc[100]


class TestAggSensors():
    def test_agg_map_none(self, meas):
        """ Test default behaviour when no agg_map is passed. """
        meas.agg_sensors()
        # data and data_filtered should have same number of columns
        assert meas.data_filtered.shape[1] == meas.data.shape[1]
        # Rows should be the same in both dataframes
        assert meas.data_filtered.shape[0] == meas.data.shape[0]
        # Data after aggregation should not have sum of power columns because there
        # is only one power column, so it is not aggregated.
        assert 'power_sum_agg' not in meas.data.columns
        assert 'power_sum_agg' not in meas.data_filtered.columns

        # Check for poa aggregation column
        assert 'irr_poa_pyran_mean_agg' in meas.data_filtered.columns
        # Check for amb temp aggregation column
        assert 'temp_amb_mean_agg' in meas.data_filtered.columns
        # Check for wind aggregation column
        assert 'wind_mean_agg' in meas.data_filtered.columns

    def test_agg_map_non_str_func(self, meas):
        meas.agg_sensors(agg_map={'irr_poa_pyran': np.mean})
        # data and data_filtered should have same number of columns
        assert meas.data_filtered.shape[1] == meas.data.shape[1]
        # Rows should be the same in both dataframes
        assert meas.data_filtered.shape[0] == meas.data.shape[0]
        # Check for poa aggregation column
        assert 'irr_poa_pyran_mean_agg' in meas.data_filtered.columns

    def test_agg_map_update_regression_cols(self, meas):
        meas.agg_sensors()
        # Regression column for power should not be updated because there is only
        # one power column.
        assert meas.regression_cols['power'] == 'meter_power'
        # Regression columns for poa, amb temp, and wind should be updated to
        # the aggregated columns from the column group ids.
        assert meas.regression_cols['poa'] == 'irr_poa_pyran_mean_agg'
        assert meas.regression_cols['t_amb'] == 'temp_amb_mean_agg'
        assert meas.regression_cols['w_vel'] == 'wind_mean_agg'

    def test_reset_summary(self, meas):
        meas.agg_sensors()
        # Summary should be empty after aggregation
        assert len(meas.summary) == 0
        # Summary index should be empty after aggregation
        assert len(meas.summary_ix) == 0

    def test_reset_agg_method(self, meas):
        orig_df = meas.data.copy()
        orig_trans = meas.column_groups.copy()
        orig_reg_trans = meas.regression_cols.copy()

        meas.agg_sensors()
        meas.filter_irr(200, 500)
        meas.reset_agg()

        # Dataframe should be the same as before aggregation
        assert meas.data.equals(orig_df)
        # Columns should be the same as before aggregation
        assert all(meas.data_filtered.columns == orig_df.columns)
        # Reset should not affect filtering
        assert meas.data_filtered.shape[0] < orig_df.shape[0]

    def test_warn_if_filters_already_run(self, meas):
        """
        Warn if method is writing over filtering already applied to data_filtered.
        """
        poa_key = meas.regression_cols['poa']
        meas.column_groups[poa_key] = [meas.column_groups[poa_key][0]]
        meas.filter_irr(200, 800)
        with pytest.warns(UserWarning, match=(
            'The data_filtered attribute has been overwritten '
            'and previously applied filtering steps have been '
            'lost.  It is recommended to use agg_sensors '
            'before any filtering methods.'
        )):
            meas.agg_sensors()

    def test_regression_columns_not_in_column_groups(self, meas):
        """Sould be able to aggregate columns if the regression columns includes
        a column that is not in the column_groups attribute.
        """
        meas.data['irr_poa_total'] = meas.data.loc[:, 'met1_poa_pyranometer']
        meas.regression_cols['poa'] = 'irr_poa_total'
        meas.agg_sensors(agg_map={'temp_amb': 'mean'})
        assert meas.regression_cols['t_amb'] == 'temp_amb_mean_agg'

    def test_pre_agg_regression_dict_exists(self, meas):
        meas.agg_sensors()
        assert isinstance(meas.pre_agg_reg_trans, dict)

    def test_pre_agg_column_groups_exists(self, meas):
        meas.agg_sensors()
        assert isinstance(meas.pre_agg_trans, cg.ColumnGroups)

    def test_pre_agg_columns_exists(self, meas):
        meas.agg_sensors()
        assert isinstance(meas.pre_agg_cols, pd.Index)


class TestFilterSensors():
    def test_perc_diff_none(self, meas):
        rows_before_flt = meas.data_filtered.shape[0]
        meas.filter_sensors(perc_diff=None, inplace=True)
        # Check that data_filtered is still a dataframe
        assert isinstance(meas.data_filtered, pd.core.frame.DataFrame)
        # Check that rows were removed
        assert meas.data_filtered.shape[0] < rows_before_flt

    def test_perc_diff(self, meas):
        rows_before_flt = meas.data_filtered.shape[0]
        meas.filter_sensors(
            perc_diff={'irr_poa_ref_cell': 0.05, 'temp_amb': 0.1},
            inplace=True
        )
        # Check that data_filtered is still a dataframe
        assert isinstance(meas.data_filtered, pd.core.frame.DataFrame)
        # Check that rows were removed
        assert (meas.data_filtered.shape[0] < rows_before_flt)

    def test_after_agg_sensors(self, meas):
        rows_before_flt = meas.data_filtered.shape[0]
        meas.agg_sensors(agg_map={
            'power_inv': 'sum',
            'irr_poa_ref_cell': 'mean',
            'wind': 'mean',
            'temp_amb': 'mean'
        })
        meas.filter_sensors(
            perc_diff={'irr_poa_ref_cell': 0.05, 'temp_amb': 0.1},
            inplace=True,
        )
        assert isinstance(meas.data_filtered, pd.core.frame.DataFrame)
        assert meas.data_filtered.shape[0] < rows_before_flt
        # Filter_sensors should retain the aggregated columns
        assert 'power_inv_sum_agg' in meas.data_filtered.columns


class TestRepCondNoFreq():
    def test_defaults(self, nrel):
        nrel.rep_cond()
        assert isinstance(nrel.rc, pd.core.frame.DataFrame)

    def test_defaults_wvel(self, nrel):
        nrel.rep_cond(w_vel=50)
        assert nrel.rc['w_vel'][0] == 50

    def test_defaults_not_inplace(self, nrel):
        df = nrel.rep_cond(inplace=False)
        assert nrel.rc is None
        assert isinstance(df, pd.core.frame.DataFrame)

    def test_irr_bal_inplace(self, nrel):
        nrel.filter_irr(0.1, 2000)
        meas2 = nrel.copy()
        meas2.rep_cond()
        nrel.rep_cond(irr_bal=True, percent_filter=20)
        assert isinstance(nrel.rc, pd.core.frame.DataFrame)
        assert nrel.rc['poa'][0] != meas2.rc['poa'][0]

    def test_irr_bal_inplace_wvel(self, nrel):
        nrel.rep_cond(irr_bal=True, percent_filter=20, w_vel=50)
        assert nrel.rc['w_vel'][0] == 50


class TestRepCondFreq():
    def test_monthly_no_irr_bal(self, pvsyst):
        pvsyst.rep_cond(freq='M')
        # Check that the rc attribute is a dataframe
        assert isinstance(pvsyst.rc, pd.core.frame.DataFrame)
        # Rep conditions dataframe should have 12 rows
        assert pvsyst.rc.shape[0] == 12

    def test_monthly_irr_bal(self, pvsyst):
        pvsyst.rep_cond(freq='M', irr_bal=True, percent_filter=20)
        # Check that the rc attribute is a dataframe
        assert isinstance(pvsyst.rc, pd.core.frame.DataFrame)
        # Rep conditions dataframe should have 12 rows
        assert pvsyst.rc.shape[0] == 12

    def test_seas_no_irr_bal(self, pvsyst):
        pvsyst.rep_cond(freq='BQ-NOV', irr_bal=False)
        # Check that the rc attribute is a dataframe
        assert isinstance(pvsyst.rc, pd.core.frame.DataFrame)
        # Rep conditions dataframe should have 4 rows
        assert pvsyst.rc.shape[0] == 4


class TestPredictCapacities():
    def test_monthly(self, pvsyst_irr_filter):
        pvsyst_irr_filter.rep_cond(freq='MS')
        pred_caps = pvsyst_irr_filter.predict_capacities(irr_filter=True, percent_filter=20)
        july_grpby = pred_caps.loc['1990-07-01', 'PredCap']

        # Check that the returned object is a dataframe
        assert isinstance(pred_caps, pd.core.frame.DataFrame)
        # Check that the returned dataframe has 12 rows
        assert pred_caps.shape[0] == 12

        pvsyst_irr_filter.data_filtered = pvsyst_irr_filter.data_filtered.loc['7/1/90':'7/31/90', :]
        pvsyst_irr_filter.rep_cond()
        pvsyst_irr_filter.filter_irr(0.8, 1.2, ref_val=pvsyst_irr_filter.rc['poa'][0])
        df = pvsyst_irr_filter.rview(['power', 'poa', 't_amb', 'w_vel'],
                               filtered_data=True)
        rename = {df.columns[0]: 'power',
                  df.columns[1]: 'poa',
                  df.columns[2]: 't_amb',
                  df.columns[3]: 'w_vel'}
        df = df.rename(columns=rename)
        reg = pvc.fit_model(df)
        july_manual = reg.predict(pvsyst_irr_filter.rc)[0]
        assert july_manual == pytest.approx(july_grpby)

    def test_no_irr_filter(self, pvsyst_irr_filter):
        pvsyst_irr_filter.rep_cond(freq='M')
        pred_caps = pvsyst_irr_filter.predict_capacities(irr_filter=False)
        assert isinstance(pred_caps, pd.core.frame.DataFrame)
        assert pred_caps.shape[0] == 12

    def test_rc_from_irrBal(self, pvsyst_irr_filter):
        pvsyst_irr_filter.rep_cond(freq='M', irr_bal=True, percent_filter=20)
        pred_caps = pvsyst_irr_filter.predict_capacities(irr_filter=False)
        assert isinstance(pred_caps, pd.core.frame.DataFrame)
        assert pred_caps.shape[0] == 12

    def test_seasonal_freq(self, pvsyst_irr_filter):
        pvsyst_irr_filter.rep_cond(freq='BQ-NOV')
        pred_caps = pvsyst_irr_filter.predict_capacities(irr_filter=True, percent_filter=20)
        assert isinstance(pred_caps, pd.core.frame.DataFrame)
        assert pred_caps.shape[0] == 4

class TestFilterIrr():
    def test_get_poa_col(self, nrel):
        col = nrel._CapData__get_poa_col()
        assert col == 'POA 40-South CMP11 [W/m^2]'

    def test_get_poa_col_multcols(self, nrel):
        nrel.data['POA second column'] = nrel.rview('poa').values
        nrel.column_groups['irr-poa-'].append('POA second column')
        with pytest.warns(UserWarning, match=(
            '[0-9]+ columns of irradiance data. Use col_name to specify a single column.'
        )):
            col = nrel._CapData__get_poa_col()

    def test_lowhigh_nocol(self, nrel):
        pts_before = nrel.data_filtered.shape[0]
        nrel.filter_irr(500, 600, ref_val=None, col_name=None, inplace=True)
        assert nrel.data_filtered.shape[0] < pts_before

    def test_lowhigh_colname(self, nrel):
        pts_before = nrel.data_filtered.shape[0]
        nrel.data['POA second column'] = nrel.rview('poa').values
        nrel.column_groups['irr-poa-'].append('POA second column')
        nrel.data_filtered = nrel.data.copy()
        nrel.filter_irr(
            500, 600, ref_val=None, col_name='POA second column', inplace=True
        )
        assert nrel.data_filtered.shape[0] < pts_before

    def test_refval_nocol(self, nrel):
        pts_before = nrel.data_filtered.shape[0]
        nrel.filter_irr(0.8, 1.2, ref_val=500, col_name=None,
                             inplace=True)
        assert nrel.data_filtered.shape[0] < pts_before

    def test_refval_withcol(self, nrel):
        pts_before = nrel.data_filtered.shape[0]
        nrel.data['POA second column'] = nrel.rview('poa').values
        nrel.column_groups['irr-poa-'].append('POA second column')
        nrel.data_filtered = nrel.data.copy()
        nrel.filter_irr(0.8, 1.2, ref_val=500,
                             col_name='POA second column', inplace=True)
        assert nrel.data_filtered.shape[0] < pts_before

    def test_refval_use_attribute(self, nrel):
        nrel.rc = pd.DataFrame({'poa':500, 'w_vel':1, 't_amb':20}, index=[0])
        pts_before = nrel.data_filtered.shape[0]
        nrel.filter_irr(0.8, 1.2, ref_val='self_val', col_name=None,
                             inplace=True)
        assert nrel.data_filtered.shape[0] < pts_before

    def test_refval_withcol_notinplace(self, nrel):
        pts_before = nrel.data_filtered.shape[0]
        df = nrel.filter_irr(500, 600, ref_val=None, col_name=None,
                                  inplace=False)
        assert nrel.data_filtered.shape[0] == pts_before
        assert isinstance(df, pd.core.frame.DataFrame)
        assert df.shape[0] < pts_before


class TestGetSummary():
    def test_col_names(self, nrel):
        nrel.filter_irr(200, 500)
        smry = nrel.get_summary()
        assert smry.columns[0] == 'pts_after_filter'
        assert smry.columns[1] == 'pts_removed'
        assert smry.columns[2] == 'filter_arguments'



class TestFilterTime():
    def test_start_end(self, pvsyst):
        pvsyst.filter_time(start='2/1/90', end='2/15/90')
        assert (
            pvsyst.data_filtered.index[0]
            == pd.Timestamp(year=1990, month=2, day=1, hour=0)
        )
        assert (
            pvsyst.data_filtered.index[-1]
            == pd.Timestamp(year=1990, month=2, day=15, hour=00)
        )

    def test_start_end_drop_is_true(self, pvsyst):
        pvsyst.filter_time(start='2/1/90', end='2/15/90', drop=True)
        assert (
            pvsyst.data_filtered.index[0]
            == pd.Timestamp(year=1990, month=1, day=1, hour=0)
        )
        assert (
            pvsyst.data_filtered.index[-1]
            == pd.Timestamp(year=1990, month=12, day=31, hour=23)
        )
        assert (
            pvsyst.data_filtered.shape[0]
            == (8760 - 14 * 24) - 1
        )

    def test_start_days(self, pvsyst):
        pvsyst.filter_time(start='2/1/90', days=15)
        assert (
            pvsyst.data_filtered.index[0]
            == pd.Timestamp(year=1990, month=2, day=1, hour=0)
        )
        assert (
            pvsyst.data_filtered.index[-1]
            == pd.Timestamp(year=1990, month=2, day=16, hour=00)
        )

    def test_end_days(self, pvsyst):
        pvsyst.filter_time(end='2/16/90', days=15)
        assert (
            pvsyst.data_filtered.index[0]
            == pd.Timestamp(year=1990, month=2, day=1, hour=0)
        )
        assert (
            pvsyst.data_filtered.index[-1]
            == pd.Timestamp(year=1990, month=2, day=16, hour=00)
        )

    def test_test_date(self, pvsyst):
        pvsyst.filter_time(test_date='2/16/90', days=30)
        assert (
            pvsyst.data_filtered.index[0]
            == pd.Timestamp(year=1990, month=2, day=1, hour=0)
        )
        assert (
            pvsyst.data_filtered.index[-1]
            == pd.Timestamp(year=1990, month=3, day=3, hour=00)
        )

    def test_start_end_not_inplace(self, pvsyst):
        df = pvsyst.filter_time(start='2/1/90', end='2/15/90', inplace=False)
        assert df.index[0] == pd.Timestamp(year=1990, month=2, day=1, hour=0)
        assert df.index[-1] == pd.Timestamp(year=1990, month=2, day=15, hour=00)

    def test_start_no_days(self, pvsyst):
        with pytest.warns(UserWarning):
            pvsyst.filter_time(start='2/1/90')

    def test_end_no_days(self, pvsyst):
        with pytest.warns(UserWarning):
            pvsyst.filter_time(end='2/1/90')

    def test_test_date_no_days(self, pvsyst):
        with pytest.warns(UserWarning):
            pvsyst.filter_time(test_date='2/1/90')


class TestFilterDays():
    def test_keep_one_day(self, pvsyst):
        pvsyst.filter_days(['10/5/1990'], drop=False, inplace=True)
        assert pvsyst.data_filtered.shape[0] == 24
        assert pvsyst.data_filtered.index[0].day == 5

    def test_keep_two_contiguous_days(self, pvsyst):
        pvsyst.filter_days(['10/5/1990', '10/6/1990'], drop=False,
                                inplace=True)
        assert pvsyst.data_filtered.shape[0] == 48
        assert pvsyst.data_filtered.index[-1].day == 6

    def test_keep_three_noncontiguous_days(self, pvsyst):
        pvsyst.filter_days(['10/5/1990', '10/7/1990', '10/9/1990'],
                                drop=False, inplace=True)
        assert pvsyst.data_filtered.shape[0] == 72
        assert pvsyst.data_filtered.index[0].day == 5
        assert pvsyst.data_filtered.index[25].day == 7
        assert pvsyst.data_filtered.index[49].day == 9

    def test_drop_one_day(self, pvsyst):
        pvsyst.filter_days(['1/1/1990'], drop=True, inplace=True)
        assert pvsyst.data_filtered.shape[0] == (8760 - 24)
        assert pvsyst.data_filtered.index[0].day == 2
        assert pvsyst.data_filtered.index[0].hour == 0

    def test_drop_three_days(self, pvsyst):
        pvsyst.filter_days(['1/1/1990', '1/3/1990', '1/5/1990'],
                                drop=True, inplace=True)
        assert pvsyst.data_filtered.shape[0] == (8760 - 24 * 3)
        assert pvsyst.data_filtered.index[0].day == 2
        assert pvsyst.data_filtered.index[25].day == 4
        assert pvsyst.data_filtered.index[49].day == 6

    def test_not_inplace(self, pvsyst):
        df = pvsyst.filter_days(['10/5/1990'], drop=False, inplace=False)
        assert pvsyst.data_filtered.shape[0] == 8760
        assert df.shape[0] == 24

class TestFilterPF():
    def test_pf(self, nrel):
        pf = np.ones(5)
        pf = np.append(pf, np.ones(5) * -1)
        pf = np.append(pf, np.arange(0, 1, 0.1))
        nrel.data['pf'] = np.tile(pf, 576)
        nrel.data_filtered = nrel.data.copy()
        nrel.column_groups['pf--'] = ['pf']
        nrel.trans_keys = list(nrel.column_groups.keys())
        nrel.filter_pf(1)
        assert nrel.data_filtered.shape[0] == 5760


class TestFilterOutliersAndPower():
    def test_not_aggregated(self, meas):
        with pytest.warns(UserWarning):
            meas.filter_outliers()

    def test_filter_power_defaults(self, meas):
        meas.filter_power(5_000_000, percent=None, columns=None, inplace=True)
        assert meas.data_filtered.shape[0] == 1289

    def test_filter_power_percent(self, meas):
        meas.filter_power(6_000_000, percent=0.05, columns=None, inplace=True)
        assert meas.data_filtered.shape[0] == 1388

    def test_filter_power_a_column(self, meas):
        print(meas.data.columns)
        meas.filter_power(
            5_000_000,
            percent=None,
            columns='meter_power',
            inplace=True
        )
        assert meas.data_filtered.shape[0] == 1289

    def test_filter_power_column_group(self, meas):
        meas.filter_power(500_000, percent=None, columns='power_inv', inplace=True)
        assert meas.data_filtered.shape[0] == 1138

    def test_filter_power_columns_not_str(self, meas):
        with pytest.warns(UserWarning):
            meas.filter_power(500_000, percent=None, columns=1, inplace=True)


class TestCskyFilter():
    """
    Tests for filter_clearsky method.
    """
    def test_default(self, nrel_clear_sky):
        nrel_clear_sky.filter_clearsky()

        assert nrel_clear_sky.data_filtered.shape[0] < nrel_clear_sky.data.shape[0]
        assert nrel_clear_sky.data_filtered.shape[1] == nrel_clear_sky.data.shape[1]
        for i, col in enumerate(nrel_clear_sky.data_filtered.columns):
            assert col == nrel_clear_sky.data.columns[i]

    def test_default_drop_clear_sky(self, nrel_clear_sky):
        nrel_clear_sky.filter_clearsky()
        clear_ix = nrel_clear_sky.data_filtered.index
        nrel_clear_sky.reset_filter()
        nrel_clear_sky.filter_clearsky(keep_clear=False)
        cloudy_ix = nrel_clear_sky.data_filtered.index
        assert nrel_clear_sky.data.index.difference(clear_ix).equals(cloudy_ix)

    def test_two_ghi_cols(self, nrel_clear_sky):
        nrel_clear_sky.data['ws 2 ghi W/m^2'] = nrel_clear_sky.view('irr-ghi-') * 1.05
        nrel_clear_sky.data_filtered = nrel_clear_sky.data.copy()
        nrel_clear_sky.column_groups['irr-ghi-'].append('ws 2 ghi W/m^2')
        with pytest.warns(UserWarning):
            nrel_clear_sky.filter_clearsky()

    def test_mult_ghi_categories(self, nrel_clear_sky):
        nrel_clear_sky.data['irrad ghi pyranometer W/m^2'] = (
            nrel_clear_sky.data.loc[:, 'Global CMP22 (vent/cor) [W/m^2]']
            * 1.05
        )
        nrel_clear_sky.column_groups['irr-ghi-pyran'] = ['irrad ghi pyranometer W/m^2']
        nrel_clear_sky.trans_keys = list(nrel_clear_sky.column_groups.keys())
        with pytest.warns(UserWarning):
            nrel_clear_sky.filter_clearsky()

    def test_no_clear_ghi(self, nrel_clear_sky):
        nrel_clear_sky.drop_cols('ghi_mod_csky')
        with pytest.warns(UserWarning):
            nrel_clear_sky.filter_clearsky()

    def test_specify_ghi_col(self, nrel_clear_sky):
        nrel_clear_sky.data['ws 2 ghi W/m^2'] = nrel_clear_sky.view('irr-ghi-') * 1.05
        nrel_clear_sky.data_filtered = nrel_clear_sky.data.copy()
        nrel_clear_sky.column_groups['irr-ghi-'].append('ws 2 ghi W/m^2')
        nrel_clear_sky.trans_keys = list(nrel_clear_sky.column_groups.keys())

        nrel_clear_sky.filter_clearsky(ghi_col='ws 2 ghi W/m^2')

        assert nrel_clear_sky.data_filtered.shape[0] < nrel_clear_sky.data.shape[0]
        assert nrel_clear_sky.data_filtered.shape[1] == nrel_clear_sky.data.shape[1]
        for i, col in enumerate(nrel_clear_sky.data_filtered.columns):
            assert col == nrel_clear_sky.data.columns[i]

    #def test_no_clear_sky(self, nrel_clear_sky):
    #    with pytest.warns(UserWarning):
    #        nrel_clear_sky.filter_clearsky(window_length=2)


class TestFilterMissing():
    """
    Newer tests written for pytest. Uses the meas pytest fixture defined below.
    """
    def test_filter_missing_default(self, meas):
        """Checks missing data in regression columns are removed."""
        print(meas.data.columns)
        meas.set_regression_cols(
            power='meter_power',
            poa='met1_poa_refcell',
            t_amb='met2_amb_temp',
            w_vel='met1_windspeed',
        )
        assert all(meas.rview('all', filtered_data=True).isna().sum() == 0)
        assert meas.data_filtered.shape[0] == 1440
        meas.data_filtered.loc['10/9/90 12:00', 'meter_power'] = np.NaN
        meas.data_filtered.loc['10/9/90 12:30', 'met1_poa_refcell'] = np.NaN
        meas.data_filtered.loc['10/10/90 12:35', 'met2_amb_temp'] = np.NaN
        meas.data_filtered.loc['10/10/90 12:50', 'met1_windspeed'] = np.NaN
        meas.filter_missing()
        assert meas.data_filtered.shape[0] == 1436

    def test_filter_missing_missing_not_in_columns_considered(self, meas):
        """Checks that nothing is dropped for missing data not in `columns`."""
        meas.set_regression_cols(
            power='meter_power',
            poa='met1_poa_refcell',
            t_amb='met2_amb_temp',
            w_vel='met1_windspeed',
        )
        assert all(meas.rview('all', filtered_data=True).isna().sum() == 0)
        assert meas.data_filtered.shape[0] == 1440
        assert meas.data_filtered.isna().sum().sum() > 0
        meas.filter_missing()
        assert meas.data_filtered.shape[0] == 1440

    def test_filter_missing_missing_passed_columns(self, meas):
        """Checks that nothing is dropped for missing data not in `columns`."""
        assert meas.data_filtered.shape[0] == 1440
        assert meas.data_filtered.isna().sum().sum() > 0
        meas.filter_missing(columns=['met1_amb_temp'])
        assert meas.data_filtered.shape[0] == 1424

class TestCapTestCpResultsSingleCoeff(unittest.TestCase):
    """Tests for the capactiy test results method using a regression formula
    with a single coefficient."""

    def setUp(self):
        np.random.seed(9876789)

        self.meas = pvc.CapData('meas')
        self.sim = pvc.CapData('sim')
        # self.cptest = pvc.CapTest(meas, sim, '+/- 5')
        self.meas.rc = {'x': [6]}

        nsample = 100
        e = np.random.normal(size=nsample)

        x = np.linspace(0, 10, 100)
        das_y = x * 2
        sim_y = x * 2 + 1

        das_y = das_y + e
        sim_y = sim_y + e

        das_df = pd.DataFrame({'y': das_y, 'x': x})
        sim_df = pd.DataFrame({'y': sim_y, 'x': x})

        das_model = smf.ols(formula='y ~ x - 1', data=das_df)
        sim_model = smf.ols(formula='y ~ x - 1', data=sim_df)

        self.meas.regression_results = das_model.fit()
        self.sim.regression_results = sim_model.fit()
        self.meas.data_filtered = pd.DataFrame()
        self.sim.data_filtered = pd.DataFrame()

    def test_return(self):
        res = pvc.captest_results(self.sim, self.meas, 100, '+/- 5',
                             print_res=False)

        self.assertIsInstance(res,
                              float,
                              'Returned value is not a tuple')


class TestCapTestCpResultsMultCoeffKwVsW(unittest.TestCase):
    """
    Setup and test to check automatic adjustment for kW vs W.
    """
    def test_pvals_default_false_kw_vs_w(self):
        np.random.seed(9876789)

        meas = pvc.CapData('meas')
        sim = pvc.CapData('sim')
        # cptest = pvc.CapTest(meas, sim, '+/- 5')
        meas.rc = pd.DataFrame({'poa': [6], 't_amb': [5], 'w_vel': [3]})

        nsample = 100
        e = np.random.normal(size=nsample)

        a = np.linspace(0, 10, 100)
        b = np.linspace(0, 10, 100) / 2.0
        c = np.linspace(0, 10, 100) + 3.0

        das_y = a + (a ** 2) + (a * b) + (a * c)
        sim_y = a + (a ** 2 * 0.9) + (a * b * 1.1) + (a * c * 0.8)

        das_y = das_y + e
        sim_y = sim_y + e

        das_df = pd.DataFrame({'power': das_y, 'poa': a,
                               't_amb': b, 'w_vel': c})
        sim_df = pd.DataFrame({'power': sim_y, 'poa': a,
                               't_amb': b, 'w_vel': c})

        meas.data = das_df
        meas.data['power'] /= 1000
        meas.set_regression_cols(power='power', poa='poa',
                                 t_amb='t_amb', w_vel='w_vel')

        fml = 'power ~ poa + I(poa * poa) + I(poa * t_amb) + I(poa * w_vel) - 1'
        das_model = smf.ols(formula=fml, data=das_df)
        sim_model = smf.ols(formula=fml, data=sim_df)

        meas.regression_results = das_model.fit()
        sim.regression_results = sim_model.fit()
        meas.data_filtered = pd.DataFrame()
        sim.data_filtered = pd.DataFrame()

        actual = meas.regression_results.predict(meas.rc)[0] * 1000
        expected = sim.regression_results.predict(meas.rc)[0]
        cp_rat_test_val = actual / expected

        with self.assertWarns(UserWarning):
            cp_rat = pvc.captest_results(sim, meas, 100, '+/- 5',
                                    check_pvalues=False, print_res=False)

        self.assertAlmostEqual(cp_rat, cp_rat_test_val, 6,
                               'captest_results did not return expected value.')

class TestCapTestCpResultsMultCoeff(unittest.TestCase):
    """
    Test captest_results function using a regression formula with multiple coef.
    """

    def setUp(self):
        np.random.seed(9876789)

        self.meas = pvc.CapData('meas')
        self.sim = pvc.CapData('sim')
        # self.cptest = pvc.CapTest(meas, sim, '+/- 5')
        self.meas.rc = pd.DataFrame({'poa': [6], 't_amb': [5], 'w_vel': [3]})

        nsample = 100
        e = np.random.normal(size=nsample)

        a = np.linspace(0, 10, 100)
        b = np.linspace(0, 10, 100) / 2.0
        c = np.linspace(0, 10, 100) + 3.0

        das_y = a + (a ** 2) + (a * b) + (a * c)
        sim_y = a + (a ** 2 * 0.9) + (a * b * 1.1) + (a * c * 0.8)

        das_y = das_y + e
        sim_y = sim_y + e

        das_df = pd.DataFrame({'power': das_y, 'poa': a,
                               't_amb': b, 'w_vel': c})
        sim_df = pd.DataFrame({'power': sim_y, 'poa': a,
                               't_amb': b, 'w_vel': c})

        self.meas.data = das_df
        self.meas.set_regression_cols(power='power', poa='poa',
                                      t_amb='t_amb', w_vel='w_vel')

        fml = 'power ~ poa + I(poa * poa) + I(poa * t_amb) + I(poa * w_vel) - 1'
        das_model = smf.ols(formula=fml, data=das_df)
        sim_model = smf.ols(formula=fml, data=sim_df)

        self.meas.regression_results = das_model.fit()
        self.sim.regression_results = sim_model.fit()
        self.meas.data_filtered = pd.DataFrame()
        self.sim.data_filtered = pd.DataFrame()

    def test_pvals_default_false(self):
        actual = self.meas.regression_results.predict(self.meas.rc)[0]
        expected = self.sim.regression_results.predict(self.meas.rc)[0]
        cp_rat_test_val = actual / expected

        cp_rat = pvc.captest_results(self.sim, self.meas, 100, '+/- 5',
                                check_pvalues=False, print_res=False)

        self.assertEqual(cp_rat, cp_rat_test_val,
                         'captest_results did not return expected value.')

    def test_pvals_true(self):
        self.meas.regression_results.params['poa'] = 0
        self.sim.regression_results.params['poa'] = 0
        actual_pval_check = self.meas.regression_results.predict(self.meas.rc)[0]
        expected_pval_check = self.sim.regression_results.predict(self.meas.rc)[0]
        cp_rat_pval_check = actual_pval_check / expected_pval_check

        cp_rat = pvc.captest_results(self.sim, self.meas, 100, '+/- 5',
                                check_pvalues=True, pval=1e-15,
                                print_res=False)

        self.assertEqual(cp_rat, cp_rat_pval_check,
                         'captest_results did not return expected value.')

    @pytest.fixture(autouse=True)
    def _pass_fixtures(self, capsys):
        self.capsys = capsys

    def test_pvals_true_print(self):
        """
        This test uses the pytest autouse fixture defined above to
        capture the print to stdout and test it, so it must be run
        using pytest.  Run just this test using 'pytest tests/
        test_CapData.py::TestCapTestCpResultsMultCoeff::test_pvals_true_print'
        """
        self.meas.regression_results.params['poa'] = 0
        self.sim.regression_results.params['poa'] = 0

        pvc.captest_results(self.sim, self.meas, 100, '+/- 5',
                                check_pvalues=True, pval=1e-15,
                                print_res=True)

        captured = self.capsys.readouterr()

        results_str = ('Using reporting conditions from das. \n\n'

                       'Capacity Test Result:    FAIL\n'
                       'Modeled test output:          66.451\n'
                       'Actual test output:           72.429\n'
                       'Tested output ratio:          1.090\n'
                       'Tested Capacity:              108.996\n'
                       'Bounds:                       95.0, 105.0\n\n\n')

        self.assertEqual(results_str, captured.out)

    def test_formulas_match(self):
        sim = pvc.CapData('sim')
        sim.data_filtered = pd.DataFrame()
        das = pvc.CapData('das')
        das.data_filtered = pd.DataFrame()

        sim.regression_formula = 'power ~ poa + I(poa * poa) + I(poa * t_amb) - 1'

        with self.assertWarns(UserWarning):
            pvc.captest_results(sim, das, 100, '+/- 5', check_pvalues=True)


class TestGetFilteringTable:
    """Check the DataFrame summary showing which filter removed which intervals."""

    def test_get_filtering_table(self, nrel):
        nrel.filter_irr(200, 900)
        flt0_kept_ix = nrel.data_filtered.index
        flt0_removed_ix = nrel.data.index.difference(flt0_kept_ix)
        nrel.filter_irr(400, 800)
        flt1_kept_ix = nrel.data_filtered.index
        flt1_removed_ix = flt0_kept_ix.difference(flt1_kept_ix)
        nrel.filter_irr(500, 600)
        flt2_kept_ix = nrel.data_filtered.index
        flt2_removed_ix = flt1_kept_ix.difference(flt2_kept_ix)
        flt_table = nrel.get_filtering_table()
        assert isinstance(flt_table, pd.DataFrame)
        assert flt_table.shape == (nrel.data.shape[0], 4)
        table_flt0_column = flt_table.iloc[:, 0]
        table_flt0_removed = table_flt0_column[table_flt0_column == 1].index
        assert table_flt0_removed.equals(flt0_removed_ix)
        table_flt1_column = flt_table.iloc[:, 1]
        table_flt1_removed = table_flt1_column[table_flt1_column == 1].index
        assert table_flt1_removed.equals(flt1_removed_ix)
        table_flt2_column = flt_table.iloc[:, 2]
        table_flt2_removed = table_flt2_column[table_flt2_column == 1].index
        assert table_flt2_removed.equals(flt2_removed_ix)
        table_flt_all_column = flt_table.iloc[:, 3]
        table_flt_all_removed = table_flt_all_column[~table_flt_all_column].index
        out = pd.concat([flt_table, nrel.rview('poa')], axis=1)
        assert table_flt_all_removed.equals(
            flt0_removed_ix.union(flt1_removed_ix).union(flt2_removed_ix)
        )

@pytest.fixture
def pts_summary(meas):
    pts_summary = pvc.PointsSummary(meas)
    return pts_summary

class TestPointsSummary():
    def test_length_test_period_no_filter(self, meas):
        meas.get_length_test_period()
        assert meas.length_test_period == 5

    def test_length_test_period_after_one_filter_time(self, meas):
        meas.filter_time(start='10/9/1990', end='10/12/1990 23:00')
        meas.get_length_test_period()
        assert meas.length_test_period == 4

    def test_length_test_period_after_two_filter_time(self, meas):
        meas.filter_time(start='10/9/1990', end='10/12/1990 23:00')
        meas.filter_time(start='10/9/1990', end='10/11/1990 23:00')
        meas.get_length_test_period()
        assert meas.length_test_period == 4

    def test_get_pts_required_default(self, meas):
        meas.get_pts_required()
        assert meas.pts_required == 150

    def test_get_pts_required_10_hrs(self, meas):
        meas.get_pts_required(hrs_req=10)
        assert meas.pts_required == 120

    def test_set_test_complete_equal_pts_req(self, meas):
        meas.set_test_complete(1440)
        assert meas.test_complete

    def test_set_test_complete_more_than_pts_req(self, meas):
        meas.set_test_complete(1439)
        assert meas.test_complete

    def test_set_test_complete_not_enough_pts(self, meas):
        meas.set_test_complete(1441)
        assert not meas.test_complete

    @pytest.fixture(autouse=True)
    def _pass_fixtures(self, capsys):
        self.capsys = capsys

    def test_print_points_summary_pass(self, meas):
        meas.print_points_summary()
        captured = self.capsys.readouterr()

        results_str = (
            'length of test period to date: 5 days\n'
            'sufficient points have been collected. 150.0 points required; '
            '1440 points collected\n'
        )

        assert results_str == captured.out

    def test_print_points_summary_fail(self, meas):
        meas.data_filtered = meas.data.iloc[0:10, :]
        meas.print_points_summary()
        captured = self.capsys.readouterr()

        results_str = (
            'length of test period to date: 5 days\n'
            '10 points of 150.0 points needed, 140.0 remaining to collect.\n'
            '2.00 points / day on average.\n'
            'Approximate days remaining: 71\n'
        )

        assert results_str == captured.out


class TestSetPlotsAttributes():
    """Test assigning colors to each column using the keys of the column_grouping."""
    def test_real_power_group_colors(self, meas):
        """
        Test that the color assigned to the column(s) in the `data` attributute is
        one of the colors in the `plot_colors_brewer` dictionary with the real_pwr key.
        """
        meas.set_plot_attributes()
        assert meas.col_colors['meter_power'] == '#2b8cbe'
        assert meas.col_colors['met1_poa_refcell'] == '#e31a1c'
        assert meas.col_colors['met2_poa_refcell'] == '#fd8d3c'
        assert meas.col_colors['met2_poa_refcell'] == '#fd8d3c'
        assert meas.col_colors['met1_ghi_pyranometer'] == '#91003f'
        assert meas.col_colors['met1_amb_temp'] == '#238443'
        assert meas.col_colors['met1_mod_temp1'] == '#88419d'
        assert meas.col_colors['met1_windspeed'] == '#238b45'
        assert meas.col_colors['inv1_power'] == '#d60000'


class TestDataColumnsToExcel():
    """
    Test the `data_columns_to_excel` method of the `CapData` class.
    """
    def test_data_columns_to_excel_path_is_dir(self, meas):
        """
        Test that the `data_columns_to_excel` method of the `CapData` class
        saves an excel file with a blank first column and the second column is the
        column names of the `data` attribute.
        """
        meas.data_loader = io.DataLoader('./tests/data/')
        meas.data_columns_to_excel(sort_by_reversed_names=True)
        xlsx_file = meas.data_loader.path / 'column_groups.xlsx'
        assert xlsx_file.is_file()
        df = pd.read_excel(xlsx_file, header=None)
        assert df.iloc[0, 1] == 'met1_mod_temp1'
        os.remove(xlsx_file)

    def test_data_columns_to_excel_path_is_file(self, meas):
        """
        Test that the `data_columns_to_excel` method of the `CapData` class
        saves an excel file with a blank first column and the second column is the
        column names of the `data` attribute.
        """
        meas.data_loader = io.DataLoader('./tests/data/example_measured_data.csv')
        meas.data_columns_to_excel(sort_by_reversed_names=True)
        xlsx_file = meas.data_loader.path.parent / 'column_groups.xlsx'
        assert xlsx_file.is_file()
        df = pd.read_excel(xlsx_file, header=None)
        assert df.iloc[0, 1] == 'met1_mod_temp1'
        os.remove(xlsx_file)

    def test_data_columns_to_excel_not_reverse_sorted(self, meas):
        """
        Test that the `data_columns_to_excel` method of the `CapData` class
        saves an excel file with a blank first column and the second column is the
        column names of the `data` attribute.
        """
        meas.data_loader = io.DataLoader('./tests/data/')
        meas.data_columns_to_excel(sort_by_reversed_names=False)
        xlsx_file = meas.data_loader.path / 'column_groups.xlsx'
        assert xlsx_file.is_file()
        df = pd.read_excel(xlsx_file, header=None)
        assert df.iloc[0, 1] == 'inv1_power'
        os.remove(xlsx_file)


<<<<<<< HEAD
class TestScatterHv():
    """Test scatter_hv method of CapData class."""
    def test_no_index_str_column_in_data(self, meas):
        "Check that plot function works when there is no index column in the data."
        meas.agg_sensors(agg_map={
            'irr_poa_pyran': 'mean', 'temp_amb': 'mean', 'wind': 'mean'
        })
        assert 'index' not in meas.data.columns
        plot = meas.scatter_hv()
        assert isinstance(plot, hv.element.chart.Scatter)

    def test_curve_timeseries(self, meas):
        """Test that the curve_timeseries method works. Shouldn't require `data` index
        to have a specific name.
        """
        meas.agg_sensors(agg_map={
            'irr_poa_pyran': 'mean', 'temp_amb': 'mean', 'wind': 'mean'
        })
        assert 'index' not in meas.data.columns
        assert meas.data.index.name is None
        plot = meas.scatter_hv(timeseries=True)
        assert isinstance(plot, hv.core.layout.Layout)


class TestScatterFilters():
    """Test the scatter_filters method of the CapData class."""
    def test_returns_overlay(self, meas):
        """
        Test that the scatter_filters method of the CapData class returns a
        holoviews overlay object.
        """
        meas.agg_sensors(agg_map={
            'irr_poa_pyran': 'mean', 'temp_amb': 'mean', 'wind': 'mean'
        })
        meas.filter_irr(200, 900)
        meas.filter_irr(400, 800)
        overlay = meas.scatter_filters()
        assert 'index' not in meas.data.columns
        assert 'index' not in meas.data_filtered.columns
        assert isinstance(overlay, hv.core.overlay.Overlay)


class TestTimeseriesFilters():
    """Test the timeseries_filters method of the CapData class."""
    def test_returns_overlay(self, meas):
        """
        Test that the timeseries_filters method of the CapData class returns a
        holoviews overlay object.
        """
        meas.agg_sensors(agg_map={
            'irr_poa_pyran': 'mean', 'temp_amb': 'mean', 'wind': 'mean'
        })
        meas.filter_irr(200, 900)
        meas.filter_irr(400, 800)
        # meas.data.index.name = 'Timestamp'
        # meas.data_filtered.index.name = 'Timestamp'
        overlay = meas.timeseries_filters()
        assert 'index' not in meas.data.columns
        assert 'index' not in meas.data_filtered.columns
        assert isinstance(overlay, hv.core.overlay.Overlay)
=======
class TestPlotDashboard():
    def test_plot(self, meas):
        """Check types of returned dashboard and tabs."""
        dboard = meas.plot()
        assert isinstance(dboard, pn.layout.tabs.Tabs)
        assert isinstance(dboard[0], pn.pane.holoviews.HoloViews)
        assert isinstance(dboard[1], pn.layout.base.Column)
        assert isinstance(dboard[2], pn.layout.base.Column)
>>>>>>> aacf70ab


if __name__ == '__main__':
    unittest.main()<|MERGE_RESOLUTION|>--- conflicted
+++ resolved
@@ -2046,7 +2046,6 @@
         os.remove(xlsx_file)
 
 
-<<<<<<< HEAD
 class TestScatterHv():
     """Test scatter_hv method of CapData class."""
     def test_no_index_str_column_in_data(self, meas):
@@ -2107,7 +2106,8 @@
         assert 'index' not in meas.data.columns
         assert 'index' not in meas.data_filtered.columns
         assert isinstance(overlay, hv.core.overlay.Overlay)
-=======
+
+
 class TestPlotDashboard():
     def test_plot(self, meas):
         """Check types of returned dashboard and tabs."""
@@ -2116,7 +2116,6 @@
         assert isinstance(dboard[0], pn.pane.holoviews.HoloViews)
         assert isinstance(dboard[1], pn.layout.base.Column)
         assert isinstance(dboard[2], pn.layout.base.Column)
->>>>>>> aacf70ab
 
 
 if __name__ == '__main__':
