import pytest
import copy
import numpy as np
import pandas as pd
from captest import capdata as pvc
from captest import util
from captest import columngroups as cg

@pytest.fixture
def meas():
    """Create an instance of CapData with example data loaded."""
    meas = pvc.CapData('meas')
    meas.data = pd.read_csv(
        './tests/data/example_measured_data.csv',
        index_col=0,
        parse_dates=True,
        )
    meas.data_filtered = meas.data.copy(deep=True)
    meas.column_groups = cg.ColumnGroups(util.read_json(
        './tests/data/example_measured_data_column_groups.json'
    ))
    meas.set_regression_cols(
        power='meter_power', poa='irr_poa_pyran', t_amb='temp_amb', w_vel='wind'
    )
    return meas

@pytest.fixture
def location_and_system():
    """Create a dictionary with a nested dictionary for location and system."""
    loc_sys = {
        'location': {
            'latitude': 30.274583,
            'longitude': -97.740352,
            'altitude': 500,
            'tz': 'America/Chicago',
        },
        'system': {
            'surface_tilt': 20,
            'surface_azimuth': 180,
            'albedo': 0.2,
        }
    }
    return loc_sys

@pytest.fixture
def nrel():
    nrel = pvc.CapData('nrel')
    nrel.data = pd.read_csv(
        './tests/data/nrel_data.csv', index_col=0, parse_dates=True
    )
    nrel.data_filtered = nrel.data.copy()
    nrel.column_groups = {
        'irr-ghi-': ['Global CMP22 (vent/cor) [W/m^2]', ],
        'irr-poa-': ['POA 40-South CMP11 [W/m^2]', ],
        'temp--': ['Deck Dry Bulb Temp [deg C]', ],
        'wind--': ['Avg Wind Speed @ 19ft [m/s]', ],
    }
    nrel.regression_cols = {
        'power': '', 'poa': 'irr-poa-', 't_amb': 'temp--', 'w_vel': 'wind--'
    }
    return nrel

@pytest.fixture
def pvsyst():
    # load pvsyst csv file
    df = pd.read_csv(
        './tests/data/pvsyst_example_HourlyRes_2.CSV',
        skiprows=9,
        encoding='latin1',
    ).iloc[1:, :]
    df['Timestamp'] = pd.to_datetime(df['date'])
    df = df.set_index('Timestamp', drop=True)
    df = df.drop(columns=['date']).astype(np.float64)
    df.rename(columns={'T Amb': 'T_Amb'}, inplace=True)
    # set pvsyst DataFrame to CapData data attribute
    pvsyst = pvc.CapData('pvsyst')
    pvsyst.data = df
    pvsyst.data_filtered = pvsyst.data.copy()
    pvsyst.column_groups = {
        'irr-poa-': ['GlobInc'],
        'shade--': ['FShdBm'],
        'index--': ['index'],
        'wind--': ['WindVel'],
        '-inv-': ['EOutInv'],
        'pvsyt_losses--': ['IL Pmax', 'IL Pmin', 'IL Vmax', 'IL Vmin'],
        'temp-amb-': ['T_Amb'],
        'irr-ghi-': ['GlobHor'],
        'temp-mod-': ['TArray'],
        'real_pwr--': ['E_Grid'],
    }
    pvsyst.regression_cols = {
        'power': 'real_pwr--', 'poa': 'irr-poa-', 't_amb': 'temp-amb-', 'w_vel': 'wind--'
    }
    return pvsyst

@pytest.fixture
def pvsyst_irr_filter(pvsyst):
    pvsyst.filter_irr(200, 800)
    pvsyst.tolerance = '+/- 5'
    return pvsyst

@pytest.fixture
def nrel_clear_sky(nrel):
    """ Modeled clear sky data was created using the pvlib fixed tilt clear sky
    models with the following parameters:
         loc = {
            'latitude': 39.742,
            'longitude': -105.18,
            'altitude': 1828.8,
            'tz': 'Etc/GMT+7'
        }
        sys = {'surface_tilt': 40, 'surface_azimuth': 180, 'albedo': 0.2}
    """
    clear_sky = pd.read_csv(
        './tests/data/nrel_data_modelled_csky.csv', index_col=0, parse_dates=True
    )
    nrel.data = pd.concat([nrel.data, clear_sky], axis=1)
    nrel.data_filtered = nrel.data.copy()
    nrel.column_groups['irr-poa-clear_sky'] = ['poa_mod_csky']
    nrel.column_groups['irr-ghi-clear_sky'] = ['ghi_mod_csky']
<<<<<<< HEAD
    nrel.trans_keys = list(nrel.column_groups.keys())
=======
>>>>>>> 912edf23
    return nrel

@pytest.fixture
def capdata_irr():
    """
    Creates a CapData instance with dummy irradiance data"""
    start_time = pd.Timestamp('2023-10-01 12:00')
    end_time = start_time + pd.Timedelta(minutes=15)
    datetime_index = pd.date_range(start_time, end_time, freq='1T')

    np.random.seed(42)
    random_values = np.random.uniform(876, 900, size=(len(datetime_index), 4))

    # for i in range(1, len(random_values)):
    #     random_values[i] = np.clip(
    #         random_values[i] + np.random.randint(-25, 26), 850, 900)

    df = pd.DataFrame(
        random_values,
        index=datetime_index,
        columns=['poa1', 'poa2', 'poa3', 'poa4']
    )

    cd = pvc.CapData('cd')
    cd.data = df
    cd.data_filtered = df.copy()
    cd.column_groups = {'poa': ['poa1', 'poa2', 'poa3', 'poa4']}
    return cd<|MERGE_RESOLUTION|>--- conflicted
+++ resolved
@@ -118,10 +118,6 @@
     nrel.data_filtered = nrel.data.copy()
     nrel.column_groups['irr-poa-clear_sky'] = ['poa_mod_csky']
     nrel.column_groups['irr-ghi-clear_sky'] = ['ghi_mod_csky']
-<<<<<<< HEAD
-    nrel.trans_keys = list(nrel.column_groups.keys())
-=======
->>>>>>> 912edf23
     return nrel
 
 @pytest.fixture
