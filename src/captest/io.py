# this file is formatted with black
import copy
import dateutil
import datetime
from pathlib import Path
from dataclasses import dataclass, field
from typing import Optional
import warnings
from itertools import combinations

import numpy as np
import pandas as pd

from captest.capdata import CapData
from captest.capdata import csky
from captest import columngroups as cg
from captest import util


def flatten_multi_index(columns):
    return ["_".join(col_name) for col_name in columns.to_list()]


def load_excel_column_groups(path):
    """
    Load column groups from an excel file.

    The excel file should have two columns with no heder. The first column contains
    the group names and the second column contain the the column names of the data.
    The first column may have blanks rathe than repeating the group name for each
    column in the group.

    For example:
    group1, col1
          , col2
          , col3
    group2, col4
          , col5

    Parameters
    ----------
    path : str
        Path to file to import.

    Returns
    -------
    dict
        Dictionary mapping column group names to lists of column names.
    """
    df = pd.read_excel(path, header=None).fillna(method="ffill")
    return df.groupby(0)[1].apply(list).to_dict()


def load_pvsyst(
    path,
    name="pvsyst",
    egrid_unit_adj_factor=None,
    set_regression_columns=True,
    **kwargs,
):
    """
    Load data from a PVsyst energy production model.

    Will load day first or month first dates. Expects files that use a comma as a
    separator rather than a semicolon.

    Parameters
    ----------
    path : str
        Path to file to import.
    name : str, default pvsyst
        Name to assign to returned CapData object.
    egrid_unit_adj_factor : numeric, default None
        E_Grid will be divided by the value passed.
    set_regression_columns : bool, default True
        By default sets power to E_Grid, poa to GlobInc, t_amb to T Amb, and w_vel to
        WindVel. Set to False to not set regression columns on load.
    **kwargs
        Use to pass additional kwargs to pandas read_csv. Pass sep=';' to load files
        that use semicolons instead of commas as the separator.

    Returns
    -------
    CapData

    Notes
    -----
    Standardizes the ambient temperature column name to T_Amb. v6.63 of PVsyst
    used "T Amb", v.6.87 uses "T_Amb", and v7.2 uses "T_Amb". Will change 'T Amb'
    or 'TAmb' to 'T_Amb' if found in the column names.

    """
    dirName = Path(path)

    encodings = ["utf-8", "latin1", "iso-8859-1", "cp1252"]
    for encoding in encodings:
        try:
            # there is a pandas bug prior to pandas v1.3.0 that causes the blank
            # line between the headers and data to be skipped
            # after v.1.3.0, the blank line will be loaded
            # loading headers and data separately and then combining them to avoid
            # issues with pandas versions before and after the fix
            pvraw_headers = pd.read_csv(
                dirName, skiprows=10, encoding=encoding, header=[0, 1], **kwargs
            ).columns
            pvraw_data = pd.read_csv(
                dirName, skiprows=12, encoding=encoding, header=None, **kwargs
            ).dropna(axis=0, how="all")
            pvraw = pvraw_data.copy()
            pvraw.columns = pvraw_headers
        except UnicodeDecodeError:
            continue
        else:
            break

    pvraw.columns = pvraw.columns.droplevel(1)
    try:
        dates = pvraw.loc[:, "date"]
    except KeyError:
        warnings.warn(
            "No 'date' column found in the PVsyst data. This may be due to "
            "the separator being a semicolon ';' rather than a comma ','. "
            "If this is the case, try passing sep=';' when calling load_pvsyst. "
            "Otherwise the date column may actually be missing. Exception:"
        )
        raise
    # PVsyst creates dates like '01/01/90 00:00' i.e. January 1st, 1990.
    # Opening the PVsyst output in excel will likely result in the dates modified to
    # 1/1/1990 0:00. The strftime format specified won't load the excel modified dates
    # so these are caught by checking for consistent length and reformatted
    if not all(dates.str.len() == 14):
        date_parts = dates.str.split(' ').str[0].str.split('/')
        time_parts = dates.str.split(' ').str[1].str.split(':')
        dates = (
            date_parts.str[0].str.zfill(2) + '/' +
            date_parts.str[1].str.zfill(2) + '/' +
            '90 ' +
            time_parts.str[0].str.zfill(2) + ':' +
            time_parts.str[1]
        )
    try:
        # mm/dd/yy hh:mm, lower case y gives
        # Year without century as a zero-padded decimal number. e.g. 00, 01, …, 99
        dt_index = pd.to_datetime(dates, format="%m/%d/%y %H:%M")
    except ValueError:
        warnings.warn(
            'Dates are not in month/day/year format. '
            'Trying day/month/year format.'
        )
        dt_index = pd.to_datetime(dates, format="%d/%m/%y %H:%M")
    pvraw.index = dt_index
    pvraw.drop("date", axis=1, inplace=True)
    pvraw = pvraw.rename(columns={"T Amb": "T_Amb"}).rename(columns={"TAmb": "T_Amb"})


    cd = CapData(name)
    pvraw.index.name = "Timestamp"
    cd.data = pvraw.copy()
    cd.data['index'] = cd.data.index.to_series().apply(
        lambda x: x.strftime('%m/%d/%Y %H %M')
    )
    if egrid_unit_adj_factor is not None:
        cd.data["E_Grid"] = cd.data["E_Grid"] / egrid_unit_adj_factor
    cd.data_filtered = cd.data.copy()
    cd.column_groups = cg.group_columns(cd.data)
    if set_regression_columns:
        cd.set_regression_cols(
            power="E_Grid", poa="GlobInc", t_amb="T_Amb", w_vel="WindVel"
        )
    return cd


def file_reader(path, **kwargs):
    """
    Read measured solar data from a csv file.

    Utilizes pandas read_csv to import measure solar data from a csv file.
    Attempts a few different encodings, tries to determine the header end
    by looking for a date in the first column, and concatenates column
    headings to a single string.

    Parameters
    ----------
    path : Path
        Path to file to import.
    **kwargs
        Use to pass additional kwargs to pandas read_csv.

    Returns
    -------
    pandas DataFrame
    """
    default_kwargs = {
        'index_col': 0,
        'parse_dates': True,
        'skip_blank_lines': True,
        'low_memory': False,
    }
    for key, value in default_kwargs.items():
        kwargs.setdefault(key, value)
    encodings = ["utf-8", "latin1", "iso-8859-1", "cp1252"]
    for encoding in encodings:
        kwargs['encoding'] = encoding
        try:
            data_file = pd.read_csv(
                path,
                **kwargs,
            )
        except UnicodeDecodeError:
            continue
        else:
            break
    data_file.dropna(how="all", axis=0, inplace=True)
    if data_file.index.equals(pd.Index(np.arange(len(data_file.index)))):
        kwargs['index_col'] = 1
        data_file = pd.read_csv(
            path,
            **kwargs,
        )
    if not isinstance(data_file.index[0], pd.Timestamp):
        for i, _indice in enumerate(data_file.index):
            try:
                isinstance(
                    dateutil.parser.parse(str(data_file.index[i])), datetime.date
                )
                header_end = i + 1
                break
            except ValueError:
                continue
        header = list(np.arange(header_end))
        kwargs.setdefault('header', header)
        data_file = pd.read_csv(
            path,
            **kwargs,
        )
    if isinstance(data_file.columns, pd.MultiIndex):
        data_file.columns = flatten_multi_index(data_file.columns)
    data_file = data_file.rename(columns=(lambda x: x.strip()))
    return data_file


@dataclass
class DataLoader:
    """
    Class to load SCADA data and return a CapData object.
    """

    path: str = "./data/"
    loc: Optional[dict] = field(default=None)
    sys: Optional[dict] = field(default=None)
    file_reader: object = file_reader
    files_to_load: Optional[list] = field(default=None)
    failed_to_load: Optional[list] = field(default=None)

    def __setattr__(self, key, value):
        if key == "path":
            value = Path(value)
        super().__setattr__(key, value)

    def set_files_to_load(self, extension="csv"):
        """
        Set `files_to_load` attribute to a list of filepaths.
        """
        self.files_to_load = [file for file in self.path.glob("*." + extension)]
        self.files_to_load.sort()
        if len(self.files_to_load) == 0:
            return warnings.warn(
                "No files with .{} extension were found in the directory: {}".format(
                    extension,
                    self.path,
                )
            )

    def _reindex_loaded_files(self):
        """Reindex files to ensure no missing indices and find frequency for each file.

        Returns
        -------
        reindexed_dfs : dict
            Filenames mapped to reindexed DataFrames.
        common_freq : str
            The index frequency most common across the reindexed DataFrames.
        file_frequencies : list
            The index frequencies for each file.
        """
        reindexed_dfs = {}
        file_frequencies = []
        for name, file in self.loaded_files.items():
            current_file, missing_intervals, freq_str = util.reindex_datetime(
                file,
                report=False,
            )
            reindexed_dfs[name] = current_file
            file_frequencies.append(freq_str)

        unique_freq = np.unique(
            np.array([freq for freq in file_frequencies]),
            return_counts=True,
        )
        common_freq = unique_freq[0][np.argmax(unique_freq[1])]

        return reindexed_dfs, common_freq, file_frequencies

    def _join_files(self):
        """Combine the DataFrames of `loaded_files` into a single DataFrame.

        Checks if the columns of each DataFrame in `loaded_files` matches. If they do
        all match, then they will be combined along vertically along the index.

        If they do not match, then they will be combined by creating a datetime index
        that begins with the earliest datetime in all the indices to the latest datetime
        in all the indices using the most common frequency across all the indices. The
        columns will be a set of all the columns.

        Returns
        -------
        data : DataFrame
            The combined data.
        """
        all_columns = [df.columns for df in self.loaded_files.values()]
        columns_match = all(
            [pair[0].equals(pair[1]) for pair in combinations(all_columns, 2)]
        )
        all_indices = [df.index for df in self.loaded_files.values()]
        indices_match = all(
            [pair[0].equals(pair[1]) for pair in combinations(all_indices, 2)]
        )
        if columns_match and not indices_match:
            data = pd.concat(self.loaded_files.values(), axis="index")
        elif columns_match and indices_match:
            warnings.warn("Some columns contain overlapping indices.")
            data = pd.concat(self.loaded_files.values(), axis="index")
        else:
            joined_columns = pd.Index(
                set([item for cols in all_columns for item in cols])
            ).sort_values()
            data = pd.DataFrame(
                index=pd.date_range(
                    start=min([df.index.min() for df in self.loaded_files.values()]),
                    end=max([df.index.max() for df in self.loaded_files.values()]),
                    freq=self.common_freq,
                ),
                columns=joined_columns,
            )
            for file in self.loaded_files.values():
                data.loc[file.index, file.columns] = file.values
        data = data.apply(pd.to_numeric, errors="coerce")
        return data

    def load(self, extension="csv", verbose=True, print_errors=False, **kwargs):
        """
        Load file(s) of timeseries data from SCADA / DAS systems.

        Set `path` to the path to a file to load a single file. Set `path` to the path
        to a directory of files to load all the files in the directory ending in "csv".
        Or, set `files_to_load` to a list of specific files to load.

        Multiple files will be joined together and may include files with different
        column headings. When multiple files with matching column headings are loaded,
        the individual files will be reindexed and then joined.

        Missing time intervals within the individual files will be filled,
        but missing time intervals between the individual files will not be filled.

        When loading multiple files they will be stored in `loaded_files`, a dictionary,
        mapping the file names to a dataframe for each file.

        Parameters
        ----------
        extension : str, default "csv"
            Change the extension to allow loading different filetypes. Must also set
            the `file_reader` attribute to a function that will read that type of file.
            Do not include a period ".".
        verbose : bool, default True
            By default prints path of each file attempted to load and then confirmation
            it was loaded or states it failed to load. Is only relevant if `path` is
            set to a directory not a file. Set to False to not print out any file
            loading status.
        print_errors : bool, default False
            Set to true to print error if file fails to load.
        **kwargs
            Are passed through to the file_reader callable, which by default will pass
            them on to pandas.read_csv.

        Returns
        -------
        None
            Resulting DataFrame of data is stored to the `data` attribute.
        """
        if self.path.is_file():
            self.data = self.file_reader(self.path, **kwargs)
        elif self.path.is_dir():
            if self.files_to_load is None:
                self.set_files_to_load(extension=extension)
            self.loaded_files = dict()
            failed_to_load_count = 0
            for file in self.files_to_load:
                try:
                    if verbose:
                        print('trying to load {}'.format(file))
                    self.loaded_files[file.stem] = self.file_reader(file, **kwargs)
                    if verbose:
                        print('    loaded      {}'.format(file))
                except Exception as err:
                    if self.failed_to_load is None:
                        self.failed_to_load = []
                    self.failed_to_load.append(file)
                    print('  **FAILED to load {}'.format(file))
                    print(
                        '  To review full stack traceback run \n'
                        '  meas.data_loader.file_reader(meas.data_loader'
                        '.failed_to_load[{}])'.format(failed_to_load_count)
                    )
                    if print_errors:
                        print(err)
                    failed_to_load_count += 1
                    continue
            if len(self.loaded_files) == 0:
                warnings.warn(
                    "No files were loaded. Check that file_reader is working")
            elif len(self.loaded_files) > 1:
                (
                    self.loaded_files,
                    self.common_freq,
                    self.file_frequencies,
                ) = self._reindex_loaded_files()
                data = self._join_files()
            elif len(self.loaded_files) == 1:
                data = list(self.loaded_files.values())[0]
            data.index.name = "Timestamp"
            self.data = data
        else:
            warnings.warn("No directory or file found at {}".format(self.path))

    def sort_data(self):
        self.data.sort_index(inplace=True)

    def drop_duplicate_rows(self):
        self.data.drop_duplicates(inplace=True)

    def reindex(self):
        self.data, self.missing_intervals, self.freq_str = util.reindex_datetime(
            self.data,
            report=False,
        )


def load_data(
    path,
    group_columns=cg.group_columns,
    file_reader=file_reader,
    name="meas",
    sort=True,
    drop_duplicates=True,
    reindex=True,
    site=None,
    column_groups_template=False,
    verbose=False,
    **kwargs,
):
    """
    Load file(s) of timeseries data from SCADA / DAS systems.

    This is a convenience function to generate an instance of DataLoader
    and call the `load` method.

    A single file or multiple files can be loaded. Multiple files will be joined together
    and may include files with different column headings.

    Parameters
    ----------
    path : str
        Path to either a single file to load or a directory of files to load.
    group_columns : function or str, default columngroups.group_columns
        Function to use to group the columns of the loaded data. Function should accept
        a DataFrame and return a dictionary with keys that are ids and values that are
        lists of column names. Will be set to the `group_columns` attribute of the
        CapData.DataLoader object.
        Provide a string to load column grouping from a json, yaml, or excel file. The
        json or yaml file should parse to a dictionary and the excel file should have
        two columns with the first column containing the group ids and the second column
        the column names. The first column may have missing values. See function
        `load_excel_column_groups` for more details.
    file_reader : function, default io.file_reader
        Function to use to load an individual file. By default will use the built in
        `file_reader` function to try to load csv files. If passing a function to read
        other filetypes, the kwargs should include the filetype extension e.g. 'parquet'.
    name : str
        Identifier that will be assigned to the returned CapData instance.
    sort : bool, default True
        By default sorts the data by the datetime index from old to new.
    drop_duplicates : bool, default True
        By default drops rows of the joined data where all the columns are duplicates
        of another row. Keeps the first instance of the duplicated values. This is
        helpful if individual data files have overlapping rows with the same data.
    reindex : bool, default True
        By default will create a new index for the data using the earliest datetime,
        latest datetime, and the most frequent time interval ensuring there are no
        missing intervals.
    site : dict or str, default None
        Pass a dictionary or path to a json or yaml file containing site data, which
        will be used to generate modeled clear sky ghi and poa values. The clear sky
        irradiance values are added to the data and the column_groups attribute is
        updated to include these two irradiance columns. The site data dictionary should
        be {sys: {system data}, loc: {location data}}. See the capdata.csky
        documentation for the format of the system data and location data.
    column_groups_template : bool, default False
        If True, will call `CapData.data_columns_to_excel` to save a file to use to
        manually create column groupings at `path`.
    verbose : bool, default False
        Set to True to print status of file loading.
    **kwargs
        Passed to `DataLoader.load`, which passes them to the `file_reader` function.
        The default `file_reader` function passes them to pandas.read_csv.
    """
    dl = DataLoader(
        path=path,
        file_reader=file_reader,
    )
    dl.load(verbose=verbose, **kwargs)

    if sort:
        dl.sort_data()
    if drop_duplicates:
        dl.drop_duplicate_rows()
    if reindex:
        dl.reindex()

    cd = CapData(name)
    cd.data = dl.data.copy()
    cd.data_filtered = cd.data.copy()
    cd.data_loader = dl
    # group columns
    if callable(group_columns):
        cd.column_groups = cg.ColumnGroups(group_columns(cd.data))
    elif isinstance(group_columns, str):
        p = Path(group_columns)
        if p.suffix == ".json":
            cd.column_groups = cg.ColumnGroups(util.read_json(group_columns))
        elif (p.suffix == ".yml") or (p.suffix == ".yaml"):
            cd.column_groups = cg.ColumnGroups(util.read_yaml(group_columns))
        elif (p.suffix == '.xlsx') or (p.suffix == '.xls'):
            cd.column_groups = cg.ColumnGroups(load_excel_column_groups(group_columns))
    if site is not None:
<<<<<<< HEAD
        cd.data = csky(cd.data, loc=site['loc'], sys=site['sys'])
        cd.data_filtered = cd.data.copy()
        cd.column_groups['irr-poa-clear_sky'] = ['poa_mod_csky']
        cd.column_groups['irr-ghi-clear_sky'] = ['ghi_mod_csky']
=======
        if isinstance(site, str):
            path_to_site = Path(site)
            if path_to_site.is_file():
                if path_to_site.suffix == ".json":
                    site = util.read_json(site)
                if (path_to_site.suffix == ".yaml") or (path_to_site.suffix == ".yml"):
                    site = util.read_yaml(site)
                cd.site = copy.deepcopy(site)
        if isinstance(site, dict):
            cd.data = csky(cd.data, loc=site['loc'], sys=site['sys'])
            cd.data_filtered = cd.data.copy()
            cd.column_groups['irr-poa-clear_sky'] = ['poa_mod_csky']
            cd.column_groups['irr-ghi-clear_sky'] = ['ghi_mod_csky']
    cd.trans_keys = list(cd.column_groups.keys())
    cd.set_plot_attributes()
>>>>>>> 125826f6
    if column_groups_template:
        cd.data_columns_to_excel()
    return cd<|MERGE_RESOLUTION|>--- conflicted
+++ resolved
@@ -542,12 +542,6 @@
         elif (p.suffix == '.xlsx') or (p.suffix == '.xls'):
             cd.column_groups = cg.ColumnGroups(load_excel_column_groups(group_columns))
     if site is not None:
-<<<<<<< HEAD
-        cd.data = csky(cd.data, loc=site['loc'], sys=site['sys'])
-        cd.data_filtered = cd.data.copy()
-        cd.column_groups['irr-poa-clear_sky'] = ['poa_mod_csky']
-        cd.column_groups['irr-ghi-clear_sky'] = ['ghi_mod_csky']
-=======
         if isinstance(site, str):
             path_to_site = Path(site)
             if path_to_site.is_file():
@@ -563,7 +557,6 @@
             cd.column_groups['irr-ghi-clear_sky'] = ['ghi_mod_csky']
     cd.trans_keys = list(cd.column_groups.keys())
     cd.set_plot_attributes()
->>>>>>> 125826f6
     if column_groups_template:
         cd.data_columns_to_excel()
     return cd