--- conflicted
+++ resolved
@@ -10,7 +10,6 @@
 - New plotting module with a plot function which replaces the CapData.plot method. The new plot function creates a panel dashboard with expanded functionality. Internally, removes
 the plotting dependency on the CapData.trans_keys attribute.
 
-<<<<<<< HEAD
 ### Added
 - `loc` and `floc` can be used to retrieve the regression columns, similar to previous rview functionality by using `regcols`.
 
@@ -18,15 +17,12 @@
 - Removed the CapData `trans_keys ` attribute, which was a copy of the `column_groups` keys and would be modified by the old `CapData.plot` method. `trans_keys` made it difficult to create a `CapData` object without using the `load_data` function.
 - Replaces all uses of view and rview with `loc` and `floc`.
 - Updated `loc` and `floc` to always return a DataFrame. Previously these would sometimes return a Series.
-=======
-### Changed
 - `load_data` now checks if any individual files were loaded when loading multiple files from a directory.
 - Adds underlay curve of unfiltered power to the linked timeseries created when calling `scatter_hv` with `timeseries=True`.
 - Changes selected points on scatter plot and linked timeseries produced by `scatter_hv` to red.
 - Tolerances may now be fractions eg '- 3.5'
 - The plotting methods `scatter_hv`, `scatter_filters`, and `timeseries_filters` do not require a column labeled 'index' with string datetimes in the `data` DataFrame anymore. Also, the index of the `data` DataFrame does not need to be named 'Timeseries'.
 - Removes the `add_index_col` kwarg option from `util.reindex`.
->>>>>>> 125826f6
 
 [0.12.0]: https://github.com/pvcaptest/pvcaptest/compare/v0.11.2...v0.12.0
 ## [0.12.0] - 2023-08-27
