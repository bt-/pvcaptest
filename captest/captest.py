import os
import numpy as np
import pandas as pd
import dateutil
import datetime
import re
import matplotlib.pyplot as plt
import math
import copy
import collections
import holoviews as hv
from functools import wraps

import statsmodels.formula.api as smf

from scipy import stats

from sklearn.covariance import EllipticEnvelope
from sklearn.svm import OneClassSVM

from bokeh.io import output_notebook, show
from bokeh.plotting import figure
from bokeh.palettes import Category10
from bokeh.layouts import gridplot
from bokeh.models import Legend, HoverTool, tools


met_keys = ['poa', 't_amb', 'w_vel', 'power']

# The search strings for types cannot be duplicated across types.
type_defs = collections.OrderedDict([
             ('irr', [['irradiance', 'irr', 'plane of array', 'poa', 'ghi',
                       'global', 'glob', 'w/m^2', 'w/m2', 'w/m', 'w/'],
                      (-10, 1500)]),
             ('temp', [['temperature', 'temp', 'degrees', 'deg', 'ambient',
                        'amb', 'cell temperature'],
                       (-49, 127)]),
             ('wind', [['wind', 'speed'],
                       (0, 18)]),
             ('pf', [['power factor', 'factor', 'pf'],
                     (-1, 1)]),
             ('op_state', [['operating state', 'state', 'op', 'status'],
<<<<<<< HEAD
                          (0, 10)]),
             ('real_pwr', [['real power', 'ac power', 'e_grid', 'power'],
                          (-1000000, 1000000000000)]),  # set to very lax bounds
=======
                           (0, 10)]),
             ('real_pwr', [['real power', 'ac power', 'e_grid'],
                           (-1000000, 1000000000000)]),  # set to very lax bounds
>>>>>>> f0219033
             ('shade', [['fshdbm', 'shd', 'shade'], (0, 1)]),
             ('index', [['index'], ('', 'z')])])

sub_type_defs = {'poa': [['sun', 'plane of array', 'poa']],
                 'ghi': [['sun2', 'global horizontal', 'ghi', 'global', 'glob']],
                 'amb': [['ambient', 'amb']],
                 'mod': [['module', 'mod']],
                 'mtr': [['revenue meter', 'rev meter', 'billing meter', 'meter']],
                 'inv': [['inverter', 'inv']]}

irr_sensors_defs = {'ref_cell': [['reference cell', 'reference', 'ref',
                                  'referance', 'pvel']],
                    'pyran': [['pyranometer', 'pyran']]}


columns = ['Timestamps', 'Timestamps_filtered', 'Filter_arguments']


def update_summary(func):
    """
    Todo
    ----
    not in place
        Check if summary is updated when function is called with inplace=False.
        It should not be.
    """
    @wraps(func)
    def wrapper(self, *args, **kwargs):
        if 'sim' in args:
            pts_before = self.flt_sim.df.shape[0]
            if pts_before == 0:
                pts_before = self.sim.df.shape[0]
                self.sim_mindex.append(('sim', 'sim_count'))
                self.sim_summ_data.append({columns[0]: pts_before,
                                           columns[1]: 0,
                                           columns[2]: 'no filters'})
        if 'das' in args:
            pts_before = self.flt_das.df.shape[0]
            if pts_before == 0:
                pts_before = self.das.df.shape[0]
                self.das_mindex.append(('das', 'das_count'))
                self.das_summ_data.append({columns[0]: pts_before,
                                           columns[1]: 0,
                                           columns[2]: 'no filters'})

        ret_val = func(self, *args, **kwargs)

        arg_str = args.__repr__() + kwargs.__repr__()

        if 'sim' in args:
            pts_after = self.flt_sim.df.shape[0]
            pts_removed = pts_before - pts_after
            self.sim_mindex.append(('sim', func.__name__))
            self.sim_summ_data.append({columns[0]: pts_after,
                                       columns[1]: pts_removed,
                                       columns[2]: arg_str})
        if 'das' in args:
            pts_after = self.flt_das.df.shape[0]
            pts_removed = pts_before - pts_after
            self.das_mindex.append(('das', func.__name__))
            self.das_summ_data.append({columns[0]: pts_after,
                                       columns[1]: pts_removed,
                                       columns[2]: arg_str})

        return ret_val
    return wrapper


def perc_wrap(p):
    def numpy_percentile(x):
        return np.percentile(x.T, p, interpolation='nearest')
    return numpy_percentile


def irrRC_balanced(df, low, high, irr_col='GlobInc', plot=False):
    """
    Calculates max irradiance reporting condition that is below 60th percentile.

    Parameters
    ----------
    df: pandas DataFrame
        DataFrame containing irradiance data for calculating the irradiance
        reporting condition.
    low: float
        Bottom value for irradiance filter, usually between 0.5 and 0.8.
    high: float
        Top value for irradiance filter, usually between 1.2 and 1.5.
    irr_col: str
        String that is the name of the column with the irradiance data.
    plot: bool, default False
        Plots graphical view of algorithim searching for reporting irradiance.
        Useful for troubleshooting or understanding the method.

    Returns
    -------
    Tuple
        Float reporting irradiance and filtered dataframe.

    """
    if plot:
        irr = df[irr_col].values
        x = np.ones(irr.shape[0])
        plt.plot(x, irr, 'o', markerfacecolor=(0.5, 0.7, 0.5, 0.1))
        plt.ylabel('irr')
        x_inc = 1.01

    vals_above = 10
    perc = 100.
    pt_qty = 0
    loop_cnt = 0
    pt_qty_array = []
    # print('--------------- MONTH START --------------')
    while perc > 0.6 or pt_qty < 50:
        # print('####### LOOP START #######')
        df_count = df.shape[0]
        df_perc = 1 - (vals_above / df_count)
        # print('in percent: {}'.format(df_perc))
        irr_RC = (df[irr_col].agg(perc_wrap(df_perc * 100)))
        # print('ref irr: {}'.format(irr_RC))
        flt_df = flt_irr(df, irr_col, low, high, ref_val=irr_RC)
        # print('number of vals: {}'.format(df.shape))
        pt_qty = flt_df.shape[0]
        # print('flt pt qty: {}'.format(pt_qty))
        perc = stats.percentileofscore(flt_df[irr_col], irr_RC) / 100
        # print('out percent: {}'.format(perc))
        vals_above += 1
        pt_qty_array.append(pt_qty)
        if perc <= 0.6 and pt_qty <= pt_qty_array[loop_cnt - 1]:
            break
        loop_cnt += 1

        if plot:
            x_inc += 0.02
            y1 = irr_RC * low
            y2 = irr_RC * high
            plt.plot(x_inc, irr_RC, 'ro')
            plt.plot([x_inc, x_inc], [y1, y2])

    if plot:
        plt.show()
    return(irr_RC, flt_df)


def spans_year(start_date, end_date):
    """
    Returns boolean indicating if dates passes are in the same year.

    Parameters
    ----------

    start_date: pandas Timestamp
    end_date: pandas Timestamp
    """
    if start_date.year != end_date.year:
        return True
    else:
        return False


def cntg_eoy(df, start, end):
    """
    Shifts data before or after new year to form a contigous time period.

    This function shifts data from the end of the year a year back or data from
    the begining of the year a year forward, to create a contiguous time period.
    Intended to be used on historical typical year data.

    If start date is in dataframe, then data at the beginning of the year will
    be moved ahead one year.  If end date is in dataframe, then data at the end
    of the year will be moved back one year.

    cntg (contiguous); eoy (end of year)

    Parameters
    ----------
    df: pandas DataFrame
        Dataframe to be adjusted.
    start: pandas Timestamp
        Start date for time period.
    end: pandas Timestamp
        End date for time period.

    Todo
    ----
    Need to test and debug this for years not matching.
    """
    if df.index[0].year == start.year:
        df_beg = df.loc[start:, :]

        df_end = df.copy()
        df_end.index = df_end.index + pd.DateOffset(days=365)
        df_end = df_end.loc[:end, :]

    elif df.index[0].year == end.year:
        df_end = df.loc[:end, :]

        df_beg = df.copy()
        df_beg.index = df_beg.index - pd.DateOffset(days=365)
        df_beg = df_beg.loc[start:, :]

    df_return = pd.concat([df_beg, df_end], axis=0)
    ix_ser = df_return.index.to_series()
    df_return['index'] = ix_ser.apply(lambda x: x.strftime('%m/%d/%Y %H %M'))
    return df_return


def flt_irr(df, irr_col, low, high, ref_val=None):
    """
    Top level filter on irradiance values.

    Parameters
    ----------
    irr_col : str
        String that is the name of the column with the irradiance data.
    low : float or int
        Minimum value as fraction (0.8) or absolute 200 (W/m^2)
    high : float or int
        Max value as fraction (1.2) or absolute 800 (W/m^2)
    ref_val : float or int
        Must provide arg when min/max are fractions

    Returns
    -------
    DataFrame
    """
    if ref_val is not None:
        low *= ref_val
        high *= ref_val

    df_renamed = df.rename(columns={irr_col: 'poa'})
<<<<<<< HEAD
=======

>>>>>>> f0219033
    flt_str = '@low <= ' + 'poa' + ' <= @high'
    indx = df_renamed.query(flt_str).index

    return df.loc[indx, :]


def fit_model(df, fml='power ~ poa + I(poa * poa) + I(poa * t_amb) + I(poa * w_vel) - 1'):
    """
    Fits linear regression using statsmodels to dataframe passed.

    Dataframe must be first argument for use with pandas groupby object
    apply method.

    Parameters
    ----------
    df : pandas dataframe
    fml : str
        Formula to fit refer to statsmodels and patsy documentation for format.
        Default is the formula in ASTM E2848.

    Returns
    -------
    Statsmodels linear model regression results wrapper object.
    """
    mod = smf.ols(formula=fml, data=df)
    reg = mod.fit()
    return reg


def predict(regs, rcs):
    """
    Calculates predicted values for given linear models and predictor values.

    Evaluates the first linear model in the iterable with the first row of the
    predictor values in the dataframe.  Passed arguments must be aligned.

    Parameters
    ----------
    regs : iterable of statsmodels regression results wrappers
    rcs : pandas dataframe
        Dataframe of predictor values used to evaluate each linear model.
        The column names must match the strings used in the regression formuala.

    Returns
    -------
    Pandas series of predicted values.
    """
    pred_cap = pd.Series()
    for i, mod in enumerate(regs):
        RC_dict = {key: (val, ) for key, val in (rcs.iloc[i, :].to_dict()).items()}
        pred_cap = pred_cap.append(mod.predict(RC_dict))
    return pred_cap


def pred_summary(grps, rcs, allowance, **kwargs):
    """
    Creates summary table of reporting conditions, pred cap, and gauranteed cap.

    This method does not calculate reporting conditions.

    Parameters
    ----------
    grps : pandas groupby object
        Solar data grouped by season or month used to calculate reporting
        conditions.  This argument is used to fit models for each group.
    rcs : pandas dataframe
        Dataframe of reporting conditions used to predict capacities.
    allowance : float
        Percent allowance to calculate gauranteed capacity from predicted capacity.

    Returns
    -------
    Dataframe of reporting conditions, model coefficients, predicted capacities
    gauranteed capacities, and points in each grouping.
    """

    regs = grps.apply(fit_model, **kwargs)
    predictions = predict(regs, rcs)
    params = regs.apply(lambda x: x.params.transpose())
    pt_qty = grps.agg('count').iloc[:, 0]
    predictions.index = pt_qty.index

    params.index = pt_qty.index
    rcs.index = pt_qty.index
    predictions.name = 'PredCap'

    for rc_col_name in rcs.columns:
        for param_col_name in params.columns:
            if rc_col_name == param_col_name:
                params.rename_axis({param_col_name: param_col_name + '-param'},
                                   axis=1, inplace=True)

    results = pd.concat([rcs, predictions, params], axis=1)

    results['guaranteedCap'] = results['PredCap'] * (1 - allowance)
    results['pt_qty'] = pt_qty.values

    return results


class CapData(object):
    """
    Class to store capacity test data and translation of column names.

    CapData objects store a pandas dataframe of measured or simulated data
    and a translation dictionary used to translate and group the raw column
    names provided in the data.

    The translation dictionary allows maintaining the column names in the raw
    data while also grouping measurements of the same type from different
    sensors.

    Parameters
    ----------

    df : pandas dataframe
        Used to store measured or simulated data imported from csv.
    trans : dictionary
        A dictionary with keys that are algorithimically determined based on
        the data of each imported column in the dataframe and values that are
        the column labels in the raw data.
    trans_keys : list
        Simply a list of the translation dictionary (trans) keys.
    reg_trans : dictionary
        Dictionary that is manually set to link abbreviations for
        for the independent variables of the ASTM Capacity test regression
        equation to the translation dictionary keys.
    """

    def __init__(self):
        super(CapData, self).__init__()
        self.df = pd.DataFrame()
        self.trans = {}
        self.trans_keys = []
        self.reg_trans = {}

    def set_reg_trans(self, power='', poa='', t_amb='', w_vel=''):
        """
        Create a dictionary linking the regression variables to trans_keys.

        Links the independent regression variables to the appropriate
        translation keys.  Sets attribute and returns nothing.

        Parameters
        ----------
        power : str
            Translation key for the power variable.
        poa : str
            Translation key for the plane of array (poa) irradiance variable.
        t_amb : str
            Translation key for the ambient temperature variable.
        w_vel : str
            Translation key for the wind velocity key.
        """
        self.reg_trans = {'power': power,
                          'poa': poa,
                          't_amb': t_amb,
                          'w_vel': w_vel}

    def copy(self):
        """Creates and returns a copy of self."""
        cd_c = CapData()
        cd_c.df = self.df.copy()
        cd_c.trans = copy.copy(self.trans)
        cd_c.trans_keys = copy.copy(self.trans_keys)
        cd_c.reg_trans = copy.copy(self.reg_trans)
        return cd_c

    def empty(self):
        """Returns a boolean indicating if the CapData object contains data."""
        if self.df.empty and len(self.trans_keys) == 0 and len(self.trans) == 0:
            return True
        else:
            return False

    def load_das(self, path, filename, source=None, **kwargs):
        """
        Reads measured solar data from a csv file.

        Utilizes pandas read_csv to import measure solar data from a csv file.
        Attempts a few diferent encodings, trys to determine the header end
        by looking for a date in the first column, and concantenates column
        headings to a single string.

        Parameters
        ----------

        path : str
            Path to file to import.
        filename : str
            Name of file to import.
        **kwargs
            Use to pass additional kwargs to pandas read_csv.

        Returns
        -------
        pandas dataframe
        """

        data = os.path.normpath(path + filename)

        encodings = ['utf-8', 'latin1', 'iso-8859-1', 'cp1252']
        for encoding in encodings:
            try:
                all_data = pd.read_csv(data, encoding=encoding, index_col=0,
                                       parse_dates=True, skip_blank_lines=True,
                                       low_memory=False, **kwargs)
            except UnicodeDecodeError:
                continue
            else:
                break

        if not isinstance(all_data.index[0], pd.Timestamp):
            for i, indice in enumerate(all_data.index):
                try:
                    isinstance(dateutil.parser.parse(str(all_data.index[i])),
                               datetime.date)
                    header_end = i + 1
                    break
                except ValueError:
                    continue

            if source == 'AlsoEnergy':
                header = 'infer'
            else:
                header = list(np.arange(header_end))

            for encoding in encodings:
                try:
                    all_data = pd.read_csv(data, encoding=encoding,
                                           header=header, index_col=0,
                                           parse_dates=True, skip_blank_lines=True,
                                           low_memory=False, **kwargs)
                except UnicodeDecodeError:
                    continue
                else:
                    break

            if source == 'AlsoEnergy':
                row0 = all_data.iloc[0, :]
                row1 = all_data.iloc[1, :]
                row2 = all_data.iloc[2, :]

                row0_noparen = []
                for val in row0:
                    if type(val) is str:
                        row0_noparen.append(val.split('(')[0].strip())
                    else:
                        row0_noparen.append(val)

                row1_nocomm = []
                for val in row1:
                    if type(val) is str:
                        strings = val.split(',')
                        if len(strings) == 1:
                            row1_nocomm.append(val)
                        else:
                            row1_nocomm.append(strings[-1].strip())
                    else:
                        row1_nocomm.append(val)

                row2_noNan = []
                for val in row2:
                    if val is pd.np.nan:
                        row2_noNan.append('')
                    else:
                        row2_noNan.append(val)

                new_cols = []
                for one, two, three in zip(row0_noparen, row1_nocomm, row2_noNan):
                    new_cols.append(str(one) + ' ' + str(two) + ', ' + str(three))

                all_data.columns = new_cols

        all_data = all_data.apply(pd.to_numeric, errors='coerce')
        all_data.dropna(axis=1, how='all', inplace=True)
        all_data.dropna(how='all', inplace=True)

        if source is not 'AlsoEnergy':
            all_data.columns = [' '.join(col).strip() for col in all_data.columns.values]
        else:
            all_data.index = pd.to_datetime(all_data.index)

        return all_data

    def load_pvsyst(self, path, filename, **kwargs):
        """
        Load data from a PVsyst energy production model.

        Parameters
        ----------
        path : str
            Path to file to import.
        filename : str
            Name of file to import.
        **kwargs
            Use to pass additional kwargs to pandas read_csv.

        Returns
        -------
        pandas dataframe
        """
        dirName = os.path.normpath(path + filename)

        encodings = ['utf-8', 'latin1', 'iso-8859-1', 'cp1252']
        for encoding in encodings:
            try:
                # pvraw = pd.read_csv(dirName, skiprows=10, encoding=encoding,
                #                     header=[0, 1], parse_dates=[0],
                #                     infer_datetime_format=True, **kwargs)
                pvraw = pd.read_csv(dirName, skiprows=10, encoding=encoding,
                                    header=[0, 1], **kwargs)
            except UnicodeDecodeError:
                continue
            else:
                break

        pvraw.columns = pvraw.columns.droplevel(1)
        dates = pvraw.loc[:, 'date']
        try:
            dt_index = pd.to_datetime(dates, format='%m/%d/%y %H:%M')
        except ValueError:
            dt_index = pd.to_datetime(dates)
        pvraw.index = dt_index
        pvraw.drop('date', axis=1, inplace=True)
        pvraw = pvraw.rename(columns={"T Amb": "TAmb"})
        return pvraw

    def load_data(self, path='./data/', fname=None, set_trans=True, source=None,
                  load_pvsyst=False, **kwargs):
        """
        Import data from csv files.

        Parameters
        ----------
        path : str, default './data/'
            Path to directory containing csv files to load.
        fname: str, default None
            Filename of specific file to load. If filename is none method will
            load all csv files into one dataframe.
        set_trans : bool, default True
            Generates translation dicitionary for column names after loading
            data.
        source : str, default None
            Default of None uses general approach that concatenates header data.
            Set to 'AlsoEnergy' to use column heading parsing specific to
            downloads from AlsoEnergy.
        load_pvsyst : bool, default False
            By default skips any csv file that has 'pvsyst' in the name.  Is
            not case sensitive.  Set to true to import a csv with 'pvsyst' in
            the name and skip all other files.
        **kwargs
            Will pass kwargs onto load_pvsyst or load_das, which will pass to
            Pandas.read_csv.  Useful to adjust the separator (Ex. sep=';').

        Returns
        -------
        None
        """
        if fname is None:
            files_to_read = []
            for file in os.listdir(path):
                if file.endswith('.csv'):
                    files_to_read.append(file)
                elif file.endswith('.CSV'):
                    files_to_read.append(file)

            all_sensors = pd.DataFrame()

            if not load_pvsyst:
                for filename in files_to_read:
                    if filename.lower().find('pvsyst') != -1:
                        print("Skipped file: " + filename)
                        continue
                    nextData = self.load_das(path, filename, source=source,
                                             **kwargs)
                    all_sensors = pd.concat([all_sensors, nextData], axis=0)
                    print("Read: " + filename)
            elif load_pvsyst:
                for filename in files_to_read:
                    if filename.lower().find('pvsyst') == -1:
                        print("Skipped file: " + filename)
                        continue
                    nextData = self.load_pvsyst(path, filename, **kwargs)
                    all_sensors = pd.concat([all_sensors, nextData], axis=0)
                    print("Read: " + filename)
        else:
            if not load_pvsyst:
                all_sensors = self.load_das(path, fname, source=source, **kwargs)
            elif load_pvsyst:
                all_sensors = self.load_pvsyst(path, fname, **kwargs)

        ix_ser = all_sensors.index.to_series()
        all_sensors['index'] = ix_ser.apply(lambda x: x.strftime('%m/%d/%Y %H %M'))
        self.df = all_sensors

        if set_trans:
            self.__set_trans()

    def __series_type(self, series, type_defs, bounds_check=True,
                      warnings=False):
        """
        Assigns columns to a category by analyzing the column names.

        The type_defs parameter is a dictionary which defines search strings
        and value limits for each key, where the key is a categorical name
        and the search strings are possible related names.  For example an
        irradiance sensor has the key 'irr' with search strings 'irradiance'
        'plane of array', 'poa', etc.

        Parameters
        ----------
        series : pandas series
            Pandas series, row or column of dataframe passed by pandas.df.apply.
        type_defs : dictionary
            Dictionary with the following structure.  See type_defs
            {'category abbreviation': [[category search strings],
                                       (min val, max val)]}
        bounds_check : bool, default True
            When true checks series values against min and max values in the
            type_defs dictionary.
        warnings : bool, default False
            When true prints warning that values in series are outside expected
            range and adds '-valuesError' to returned str.

        Returns
        -------
        string
            Returns a string representing the category for the series.
            Concatenates '-valuesError' if bounds_check and warnings are both
            True and values within the series are outside the expected range.
        """
        for key in type_defs.keys():
            # print('################')
            # print(key)
            for search_str in type_defs[key][0]:
                # print(search_str)
                if series.name.lower().find(search_str.lower()) == -1:
                    continue
                else:
                    if bounds_check:
                        min_bool = series.min() >= type_defs[key][1][0]
                        max_bool = series.max() <= type_defs[key][1][1]
                        if min_bool and max_bool:
                            return key
                        else:
                            if warnings:
                                if not min_bool:
                                    print('Values in {} exceed min values for {}'.format(series.name, key))
                                elif not max_bool:
                                    print('Values in {} exceed max values for {}'.format(series.name, key))
                            return key + '-valuesError'
                    else:
                        return key
        return ''

    def __set_trans(self):
        """
        Creates a dict of raw column names paired to categorical column names.

        Uses multiple type_def formatted dictionaries to determine the type,
        sub-type, and equipment type for data series of a dataframe.  The determined
        types are concatenated to a string used as a dictionary key with a list
        of one or more oringal column names as the paried value.

        Parameters
        ----------
        None

        Returns
        -------
        None
            Sets attributes self.trans and self.trans_keys

        Todo
        ----
        type_defs parameter
            Consider refactoring to have a list of type_def dictionaries as an
            input and loop over each dict in the list.
        """
        col_types = self.df.apply(self.__series_type, args=(type_defs,)).tolist()
        sub_types = self.df.apply(self.__series_type, args=(sub_type_defs,),
                                  bounds_check=False).tolist()
        irr_types = self.df.apply(self.__series_type, args=(irr_sensors_defs,),
                                  bounds_check=False).tolist()

        col_indices = []
        for typ, sub_typ, irr_typ in zip(col_types, sub_types, irr_types):
            col_indices.append('-'.join([typ, sub_typ, irr_typ]))

        names = []
        for new_name, old_name in zip(col_indices, self.df.columns.tolist()):
            names.append((new_name, old_name))
        names.sort()
        orig_names_sorted = [name_pair[1] for name_pair in names]

        trans = {}
        col_indices.sort()
        cols = list(set(col_indices))
        cols.sort()
        for name in set(cols):
            start = col_indices.index(name)
            count = col_indices.count(name)
            trans[name] = orig_names_sorted[start:start + count]

        self.trans = trans

        trans_keys = list(self.trans.keys())
        if 'index--' in trans_keys:
            trans_keys.remove('index--')
        trans_keys.sort()
        self.trans_keys = trans_keys

    def drop_cols(self, columns):
        """
        Drops columns from CapData dataframe and translation dictionary.

        Parameters
        ----------
        Columns (list) List of columns to drop.

        Todo
        ----
        Change to accept a string column name or list of strings
        """
        for key, value in self.trans.items():
            for col in columns:
                try:
                    value.remove(col)
                    self.trans[key] = value
                except ValueError:
                    continue
        self.df.drop(columns, axis=1, inplace=True)

    def view(self, tkey):
        """
        Convience function returns columns using translation dictionary names.

        Parameters
        ----------
        tkey: int or str or list of int or strs
            String or list of strings from self.trans_keys or int postion or
            list of int postitions of value in self.trans_keys.
        """

        if isinstance(tkey, int):
            keys = self.trans[self.trans_keys[tkey]]
        elif isinstance(tkey, list) and len(tkey) > 1:
            keys = []
            for key in tkey:
                if isinstance(key, str):
                    keys.extend(self.trans[key])
                elif isinstance(key, int):
                    keys.extend(self.trans[self.trans_keys[key]])
        elif tkey in self.trans_keys:
            keys = self.trans[tkey]

        return self.df[keys]

    def rview(self, ind_var):
        """
        Convience fucntion to return regression independent variable.

        Parameters
        ----------
        ind_var: string or list of strings
            may be 'power', 'poa', 't_amb', 'w_vel', a list of some subset of
            the previous four strings or 'all'
        """

        if ind_var == 'all':
            keys = list(self.reg_trans.values())
        elif isinstance(ind_var, list) and len(ind_var) > 1:
            keys = [self.reg_trans[key] for key in ind_var]
        elif ind_var in met_keys:
            ind_var = [ind_var]
            keys = [self.reg_trans[key] for key in ind_var]

        lst = []
        for key in keys:
            lst.extend(self.trans[key])
        return self.df[lst]

    def plot(self, reindex=False, freq=None, marker='line'):
        """
        Plots a Bokeh line graph for each group of sensors in self.trans.

        Function returns a Bokeh grid of figures.  A figure is generated for each
        key in the translation dictionary and a line is plotted for each raw
        column name paired with that key.

        For example, if there are multiple plane of array irradiance sensors,
        the data from each one will be plotted on a single figure.

        Figures are not generated for categories that would plot more than 10
        lines.

        Returns
        -------
        show(grid)
            Command to show grid of figures.  Intended for use in jupyter
            notebook.

        Todo
        ----
        Add NANs
            Add nans for filtered time stamps, so it is clear what has been
            removed
        Add Hover Tooltip
            Entire grid of plots fails to show if one of the legend on one of
            the plots becomes too tall.  Fixed temporarily by increaseing plot
            height.  Fix by removing legend and adding hover tooltip or letting
            figure plot_height set dynamically.
        """
        dframe = self.df

        if reindex:
            index = pd.DatetimeIndex(freq=freq, start=self.df.index[0],
                                     end=self.df.index[-1])
            dframe = self.df.reindex(index=index)

        index = dframe.index.tolist()
        colors = Category10[10]
        plots = []
        x_axis = None
        for j, key in enumerate(self.trans_keys):
            df = dframe[self.trans[key]]
            cols = df.columns.tolist()
            if len(cols) > len(colors):
                print('Skipped {} because there are more than 10'
                      'columns.'.format(key))
                continue

            if x_axis == None:
                p = figure(title=key, plot_width=400, plot_height=350,
                           x_axis_type='datetime')
                x_axis = p.x_range
            if j > 0:
                p = figure(title=key, plot_width=400, plot_height=350,
                           x_axis_type='datetime', x_range=x_axis)
            legend_items = []
            for i, col in enumerate(cols):
                if marker == 'line':
                    series = p.line(index, df[col], line_color=colors[i])
                elif marker == 'circle':
                    series = p.circle(index, df[col], line_color=colors[i],
                                      size=2, fill_color="white")
                if marker == 'line-circle':
                    series = p.line(index, df[col], line_color=colors[i])
                    series = p.circle(index, df[col], line_color=colors[i],
                                      size=2, fill_color="white")
                legend_items.append((col, [series, ]))

            legend = Legend(items=legend_items, location=(40, -5))
            legend.label_text_font_size = '8pt'
            p.add_layout(legend, 'below')

            plots.append(p)

        grid = gridplot(plots, ncols=2)
        return show(grid)


class CapTest(object):
    """
    CapTest provides methods to facilitate solar PV capacity testing.

    The CapTest class provides a framework to facilitate visualizing, filtering,
    and performing regressions on data typically collected from operating solar
    pv plants or solar energy production models.

    The class parameters include an unmodified CapData object and filtered
    CapData object for both measured and simulated data.

    Parameters
    ----------
    das : CapData, required
        The CapData object containing data from a data acquisition system (das).
        This is the measured data used to perform a capacity test.
    flt_das : CapData
        A CapData object containing a filtered version of the das data.  Filter
        methods always modify this attribute or flt_sim.
    das_mindex : list of tuples
        Holds the row index data modified by the update_summary decorator
        function.
    das_summ_data : list of dicts
        Holds the data modifiedby the update_summary decorator function.
    sim : CapData, required
        Identical to das for data from an energy production simulation.
    flt_sim : CapData
        Identical to flt_das for data from an energy production simulation.
    sim_mindex : list of tuples
        Identical to das_mindex for data from an energy production simulation.
    sim_summ_data : list of dicts
        Identical to das_summ_data for data from an energy production simulation.
    rc : dict of lists
        Dictionary of lists for the reporting conditions (poa, t_amb, and w_vel).
    ols_model_das : statsmodels linear regression model
        Holds the linear regression model object for the das data.
    ols_model_sim : statsmodels linear regression model
        Identical to ols_model_das for simulated data.
    reg_fml : str
        Regression formula to be fit to measured and simulated data.  Must
        follow the requirements of statsmodels use of patsy.
    tolerance : float
        Tolerance for capacity test as a decimal NOT percentage.
    err : str
        String representing error band.  Ex. '+ 3', '+/- 3', '- 5'
        There must be space between the sign and number. Number is
        interpreted as a percent.
    """

    def __init__(self, das, sim, tolerance):
        self.das = das
        self.flt_das = CapData()
        self.das_mindex = []
        self.das_summ_data = []
        self.sim = sim
        self.flt_sim = CapData()
        self.sim_mindex = []
        self.sim_summ_data = []
        self.rc = dict()
        self.ols_model_das = None
        self.ols_model_sim = None
        self.reg_fml = 'power ~ poa + I(poa * poa) + I(poa * t_amb) + I(poa * w_vel) - 1'
        self.tolerance = tolerance

    def summary(self):
        """
        Prints summary dataframe of the filtering applied to flt_das and flt_sim.

        The summary dataframe shows the history of the filtering steps applied
        to the measured and simulated data including the timestamps remaining
        after each step, the timestamps removed by each step and the arguments
        used to call each filtering method.

        Parameters
        ----------
        None

        Returns
        -------
        Pandas DataFrame
        """
        summ_data, mindex = [], []
        if len(self.das_summ_data) != 0 and len(self.sim_summ_data) != 0:
            summ_data.extend(self.das_summ_data)
            summ_data.extend(self.sim_summ_data)
            mindex.extend(self.das_mindex)
            mindex.extend(self.sim_mindex)
        elif len(self.das_summ_data) != 0:
            summ_data.extend(self.das_summ_data)
            mindex.extend(self.das_mindex)
        else:
            summ_data.extend(self.sim_summ_data)
            mindex.extend(self.sim_mindex)
        try:
            df = pd.DataFrame(data=summ_data,
                              index=pd.MultiIndex.from_tuples(mindex),
                              columns=columns)
            return df
        except TypeError:
            print('No filters have been run.')

    def scatter(self, data):
        """
        Create scatter plot of irradiance vs power.

        Parameters
        ----------
        data: str
            'sim' or 'das' determines if plot is of sim or das data.
        """
        flt_cd = self.__flt_setup(data)

        df = flt_cd.rview(['power', 'poa'])

        if df.shape[1] != 2:
            print('Aggregate sensors before using this method.')
            return None

        df = df.rename(columns={df.columns[0]: 'power', df.columns[1]: 'poa'})
        plt = df.plot(kind='scatter', x='poa', y='power',
                      title=data, alpha=0.2)
        return(plt)

    def scatter_hv(self, data, timeseries=False):
        """
        Create holoview scatter plot of irradiance vs power.  Optional linked
        time series plot of the same data.

        Parameters
        ----------
        data: str
            'sim' or 'das' determines if plot is of sim or das data.
        timeseries : boolean, default False
            True adds timeseries plot of power data with linked brushing.
        """
        flt_cd = self.__flt_setup(data)
        new_names = ['power', 'poa', 't_amb', 'w_vel']
        df = flt_cd.rview(new_names).copy()
        rename = {old: new for old, new in zip(df.columns, new_names)}
        df.rename(columns=rename, inplace=True)
        df['index'] = flt_cd.df.loc[:,'index']
        df.index.name = 'date_index'
        df['date'] = df.index.values

        opt_dict = {'Scatter': {'style': dict(size=5),
                                'plot': dict(tools=['box_select', 'lasso_select',
                                                    'hover'],
                                             legend_position='right',
                                             height=400, width=500,
                                             shared_datasource=True,)},
                    'Curve': {'plot': dict(tools=['box_select', 'lasso_select',
                                                  'hover'],
                                           shared_datasource=True, height=400,
                                           width=800)},
                    'Layout': {'plot': dict(shared_datasource=True)},
                    'VLine': {'style': dict(color='gray', line_width=1)}}

        poa_vs_kw = hv.Scatter(df, 'poa', ['power', 'poa', 'w_vel', 'index'])
        poa_vs_time = hv.Curve(df, 'date', 'power')
        layout_scatter = (poa_vs_kw).opts(opt_dict)
        layout_timeseries = (poa_vs_kw + poa_vs_time).opts(opt_dict)
        if timeseries:
            return(layout_timeseries.cols(1))
        else:
            return(layout_scatter)

    def reg_scatter_matrix(self, data):
        """
        Create pandas scatter matrix of regression variables.

        Parameters
        ----------
        data (str) - 'sim' or 'das' determines if filter is on sim or das data
        """
        cd_obj = self.__flt_setup(data)

        df = cd_obj.rview(['poa', 't_amb', 'w_vel'])
        rename = {df.columns[0]: 'poa',
                  df.columns[1]: 't_amb',
                  df.columns[2]: 'w_vel'}
        df = df.rename(columns=rename)
        df['poa_poa'] = df['poa'] * df['poa']
        df['poa_t_amb'] = df['poa'] * df['t_amb']
        df['poa_w_vel'] = df['poa'] * df['w_vel']
        df.drop(['t_amb', 'w_vel'], axis=1, inplace=True)
        return(pd.plotting.scatter_matrix(df))

    def sim_apply_losses(self):
        """
        Apply post sim losses to sim data.
        xfmr loss, mv voltage drop, availability
        """
        pass

    @update_summary
    def rep_cond(self, data, *args, test_date=None, days=60, inplace=True,
                 freq=None, func={'poa': perc_wrap(60), 't_amb': 'mean',
                                  'w_vel': 'mean'},
                 pred=False, irr_bal=False, w_vel=None, **kwargs):

        """
        Calculate reporting conditons.

        NOTE: Can pass additional positional arguments for low/high irradiance
        filter.

        Parameters
        ----------
        data: str, 'sim' or 'das'
            'sim' or 'das' determines if filter is on sim or das data
        test_date: str, 'mm/dd/yyyy', optional
            Date to center reporting conditions aggregation functions around.
            When not used specified reporting conditions for all data passed
            are returned grouped by the freq provided.
        days: int, default 60
            Number of days to use when calculating reporting conditons.
            Typically no less than 30 and no more than 90.
        inplace: bool, True by default
            When true updates object rc parameter, when false returns dicitionary
            of reporting conditions.
        freq: str
            String pandas offset alias to specify aggregattion frequency
            for reporting condition calculation. Ex '60D' for 60 Days or
            'M' for months. Typical 'M', '2M', or 'BQ-NOV'.
            'BQ-NOV' is business quarterly year ending in Novemnber i.e. seasons.
        func: callable, string, dictionary, or list of string/callables
            Determines how the reporting condition is calculated.
            Default is a dictionary poa - 60th numpy_percentile, t_amb - mean
                                          w_vel - mean
            Can pass a string function ('mean') to calculate each reporting
            condition the same way.
        pred: boolean, default False
            If true and frequency is specified, then method returns a dataframe
            with reporting conditions, regression parameters, predicted
            capacites, and point quantities for each group.
        irr_bal: boolean, default False
            If true, pred is set to True, and frequency is specified then the
            predictions for each group of reporting conditions use the
            irrRC_balanced function to determine the reporting conditions.
        w_vel: int
            If w_vel is not none, then wind reporting condition will be set to
            value specified for predictions. Does not affect output unless pred
            is True and irr_bal is True.

        Returns
        -------
        dict
            Returns a dictionary of reporting conditions if inplace=False
            otherwise returns None.
        pandas DataFrame
            If pred=True, then returns a pandas dataframe of results.
        """
        flt_cd = self.__flt_setup(data)
        df = flt_cd.rview(['power', 'poa', 't_amb', 'w_vel'])
        df = df.rename(columns={df.columns[0]: 'power',
                                df.columns[1]: 'poa',
                                df.columns[2]: 't_amb',
                                df.columns[3]: 'w_vel'})

        if test_date is not None:
            date = pd.to_datetime(test_date)
            offset = pd.DateOffset(days=days / 2)
            start = date - offset
            end = date + offset

        if data == 'das' and test_date is not None:
            if start < df.index[0]:
                start = df.index[0]
            if end > df.index[-1]:
                end = df.index[-1]
            df = df.loc[start:end, :]

        elif data == 'sim' and test_date is not None:
            if spans_year(start, end):
                df = cntg_eoy(df, start, end)
            else:
                df = df.loc[start:end, :]

        RCs = df.agg(func).to_dict()
        RCs = {key: [val] for key, val in RCs.items()}

        check_freqs = ['BQ-JAN', 'BQ-FEB', 'BQ-APR', 'BQ-MAY', 'BQ-JUL',
                       'BQ-AUG', 'BQ-OCT', 'BQ-NOV']
        mnth_int = {'JAN': 1, 'FEB': 2, 'APR': 4, 'MAY': 5, 'JUL': 7,
                    'AUG': 8, 'OCT': 10, 'NOV': 11}

        if freq is not None and test_date is None:
            if freq in check_freqs:
                mnth = mnth_int[freq.split('-')[1]]
                year = df.index[0].year
                mnths_eoy = 12 - mnth
                mnths_boy = 3 - mnths_eoy
                if int(mnth) >= 10:
                    str_date = str(mnths_boy) + '/' + str(year)
                else:
                    str_date = str(mnth) + '/' + str(year)
                tdelta = df.index[1] - df.index[0]
                date_to_offset = df.loc[str_date].index[-1].to_pydatetime()
                start = date_to_offset + tdelta
                end = date_to_offset + pd.DateOffset(years=1)
                if mnth < 8 or mnth >= 10:
                    df = cntg_eoy(df, start, end)
                else:
                    df = cntg_eoy(df, end, start)

            df_grpd = df.groupby(pd.Grouper(freq=freq, label='right'))
            RCs_df = df_grpd.agg(func)
            RCs = RCs_df.to_dict('list')

            if predict:
                if irr_bal:
                    RCs_df = pd.DataFrame()
                    flt_dfs = pd.DataFrame()
                    for name, mnth in df_grpd:
                        results = irrRC_balanced(mnth, *args, irr_col='poa',
                                                 **kwargs)
                        flt_df = results[1]
                        flt_dfs = flt_dfs.append(results[1])
                        temp_RC = flt_df['t_amb'].mean()
                        wind_RC = flt_df['w_vel'].mean()
                        if w_vel is not None:
                            wind_RC = w_vel
                        RCs_df = RCs_df.append({'poa': results[0],
                                                't_amb': temp_RC,
                                                'w_vel': wind_RC}, ignore_index=True)
                    df_grpd = flt_dfs.groupby(by=pd.Grouper(freq='M'))

                error = float(self.tolerance.split(sep=' ')[1]) / 100
                results = pred_summary(df_grpd, RCs_df, error,
                                       fml=self.reg_fml)

        if inplace:
            if pred:
                print('Results dataframe saved to rc attribute.')
                print(results)
                self.rc = results
            else:
                print('Reporting conditions saved to rc attribute.')
                print(RCs)
                self.rc = RCs
        else:
            if pred:
                return results
            else:
                return RCs

    def agg_sensors(self, data, irr='median', temp='mean', wind='mean',
                    real_pwr='sum', inplace=True, keep=True):
        """
        Aggregate measurments of the same variable from different sensors.

        Parameters
        ----------
        data: str
            'sim' or 'das' determines if filter is on sim or das data
        irr: str, default 'median'
            Aggregates irradiance columns using the specified method.
        temp: str, default 'mean'
            Aggregates temperature columns using the specified method.
        wind: str, default 'mean'
            Aggregates wind speed columns using the specified method.
        real_pwr: str, default 'sum'
            Aggregates real power columns using the specified method.
        inplace: bool, default True
            True writes over current filtered dataframe.
            False returns an aggregated dataframe.
        keep: bool, default True
            Keeps non regression columns in returned dataframe.

        Returns
        -------
        CapData obj
            If inplace is False, then returns a modified CapData object.
        """
        # met_keys = ['poa', 't_amb', 'w_vel', 'power']
        cd_obj = self.__flt_setup(data)

        agg_series = []
        agg_series.append((cd_obj.rview('poa')).agg(irr, axis=1))
        agg_series.append((cd_obj.rview('t_amb')).agg(temp, axis=1))
        agg_series.append((cd_obj.rview('w_vel')).agg(wind, axis=1))
        agg_series.append((cd_obj.rview('power')).agg(real_pwr, axis=1))

        comb_names = []
        for key in met_keys:
            comb_name = ('AGG-' + ', '.join(cd_obj.trans[cd_obj.reg_trans[key]]))
            comb_names.append(comb_name)
            if inplace:
                cd_obj.trans[cd_obj.reg_trans[key]] = [comb_name, ]

        temp_dict = {key: val for key, val in zip(comb_names, agg_series)}
        df = pd.DataFrame(temp_dict)

        if keep:
            lst = []
            for value in cd_obj.reg_trans.values():
                lst.extend(cd_obj.trans[value])
            sel = [i for i, name in enumerate(cd_obj.df) if name not in lst]
            df = pd.concat([df, cd_obj.df.iloc[:, sel]], axis=1)

        cd_obj.df = df

        if inplace:
            if data == 'das':
                self.flt_das = cd_obj
            elif data == 'sim':
                self.flt_sim = cd_obj
        else:
            return cd_obj

    def reg_data(self, arg):
        """
        Todo
        ----
        See rview and renaming code in reg_cpt method.  Move this to this
        function or a top level function.
        """
        pass

    """
    Filtering methods must do the following:
    -add name of filter, pts before, and pts after to a self.DataFrame
    -possibly also add argument values filter function is called with
    -check if this is the first filter function run, if True copy raw_data
    -determine if filter methods return new object (copy data) or modify df
    """

    def __flt_setup(self, data):
        """
        Returns the filtered sim or das CapData object or a copy of the raw data.
        """
        if data == 'das':
            if self.flt_das.empty():
                self.flt_das = self.das.copy()
            return self.flt_das
        if data == 'sim':
            if self.flt_sim.empty():
                self.flt_sim = self.sim.copy()
            return self.flt_sim

    def reset_flt(self, data):
        """
        Copies over filtered dataframe with raw data and removes all summary
        history.

        Parameters
        ----------
        data : str
            'sim' or 'das' determines if filter is on sim or das data.
        """
        if data == 'das':
            self.flt_das = self.das.copy()
            self.das_mindex = []
            self.das_summ_data = []
        elif data == 'sim':
            self.flt_sim = self.sim.copy()
            self.sim_mindex = []
            self.sim_summ_data = []
        else:
            print("'data must be 'das' or 'sim'")

    @update_summary
    def filter_time(self, data, start=None, end=None, days=None, test_date=None,
                    inplace=True):
        """
        Function wrapping pandas dataframe selection methods.

        Parameters
        ----------
        data: str
            'sim' or 'das' determines if filter is on sim or das data
        start: str
            Start date for data to be returned.  Must be in format that can be
            converted by pandas.to_datetime.  Not required if test_date and days
            arguments are passed.
        end: str
            End date for data to be returned.  Must be in format that can be
            converted by pandas.to_datetime.  Not required if test_date and days
            arguments are passed.
        days: int
            Days in time period to be returned.  Not required if start and end
            are specified.
        test_date: str
            Must be format that can be converted by pandas.to_datetime.  Not
            required if start and end are specified.  Requires days argument.
            Time period returned will be centered on this date.
        inplace : bool
            Default true write back to CapTest.flt_sim or flt_das

        Todo
        ----
        Add inverse options to remove time between start end rather than return
        it
        """
        flt_cd = self.__flt_setup(data)

        if start != None and end != None:
            start = pd.to_datetime(start)
            end = pd.to_datetime(end)
            if data == 'sim' and spans_year(start, end):
                flt_cd.df = cntg_eoy(flt_cd.df, start, end)
            else:
                flt_cd.df = flt_cd.df.loc[start:end, :]

        if start != None and end == None:
            if days == None:
                print("Must specify end date or days.")
            else:
                start = pd.to_datetime(start)
                end = start + pd.DateOffset(days=days)
                if data == 'sim' and spans_year(start, end):
                    flt_cd.df = cntg_eoy(flt_cd.df, start, end)
                else:
                    flt_cd.df = flt_cd.df.loc[start:end, :]

        if start == None and end != None:
            if days == None:
                print("Must specify end date or days.")
            else:
                end = pd.to_datetime(end)
                start = end - pd.DateOffset(days=days)
                if data == 'sim' and spans_year(start, end):
                    flt_cd.df = cntg_eoy(flt_cd.df, start, end)
                else:
                    flt_cd.df = flt_cd.df.loc[start:end, :]

        if test_date != None:
            test_date = pd.to_datetime(test_date)
            if days == None:
                print("Must specify days")
                return
            else:
                offset = pd.DateOffset(days=days/2)
                start = test_date - offset
                end = test_date + offset
                if data == 'sim' and spans_year(start, end):
                    flt_cd.df = cntg_eoy(flt_cd.df, start, end)
                else:
                    flt_cd.df = flt_cd.df.loc[start:end, :]

        if inplace:
            if data == 'das':
                self.flt_das = flt_cd
            if data == 'sim':
                self.flt_sim = flt_cd
        else:
            return flt_cd

    @update_summary
    def filter_outliers(self, data, inplace=True):
        """
        Apply eliptic envelope from scikit-learn to remove outliers.

        Parameters
        ----------
        data: str
            'sim' or 'das' determines if filter is on sim or das data
        inplace : bool
            Default true write back to CapTest.flt_sim or flt_das
        """
        flt_cd = self.__flt_setup(data)

        XandY = flt_cd.rview(['poa', 'power'])
        X1 = XandY.values

        clf_1 = EllipticEnvelope(contamination=0.04)
        clf_1.fit(X1)

        flt_cd.df = flt_cd.df[clf_1.predict(X1) == 1]

        if inplace:
            if data == 'das':
                self.flt_das = flt_cd
            if data == 'sim':
                self.flt_sim = flt_cd
        else:
            return flt_cd

    @update_summary
    def filter_pf(self, data, pf):
        """
        Keep timestamps where all power factors are greater than or equal to pf.

        Parameters
        ----------
        data: str
            'sim' or 'das' determines if filter is on sim or das data
        pf: float
            0.999 or similar to remove timestamps with lower PF values
        inplace : bool
            Default true write back to CapTest.flt_sim or flt_das
        """
        flt_cd = self.__flt_setup(data)

        for key in flt_cd.trans_keys:
            if key.find('pf') == 0:
                selection = key

        df = flt_cd.df[flt_cd.trans[selection]]
        flt_cd.df = flt_cd.df[(np.abs(df) >= pf).all(axis=1)]

        if data == 'das':
            self.flt_das = flt_cd
        if data == 'sim':
            self.flt_sim = flt_cd

    @update_summary
    def filter_irr(self, data, low, high, ref_val=None, inplace=True):
        """
        Filter on irradiance values.

        Parameters
        ----------
        data : str
            'sim' or 'das' determines if filter is on sim or das data
        low : float or int
            Minimum value as fraction (0.8) or absolute 200 (W/m^2)
        high : float or int
            Max value as fraction (1.2) or absolute 800 (W/m^2)
        ref_val : float or int
            Must provide arg when min/max are fractions
        inplace : bool
            Default true write back to CapTest.flt_sim or flt_das

        Returns
        -------
        CapData object
            Filtered CapData object if inplace is False.
        """
        flt_cd = self.__flt_setup(data)

        df = flt_cd.rview('poa')
        irr_col = df.columns[0]

        df_flt = flt_irr(df, irr_col, low, high, ref_val=ref_val)
        flt_cd.df = flt_cd.df.loc[df_flt.index, :]

        if inplace:
            if data == 'das':
                self.flt_das = flt_cd
            if data == 'sim':
                self.flt_sim = flt_cd
        else:
            return flt_cd

    @update_summary
    def filter_op_state(self, data, op_state, mult_inv=None, inplace=True):
        """
        Filter on inverter operation state.

        Parameters
        ----------
        data : str
            'sim' or 'das' determines if filter is on sim or das data
        op_state : int
            integer inverter operating state to keep
        mult_inv : list of tuples, [(start, stop, op_state), ...]
            List of tuples where start is the first column of an type of
            inverter, stop is the last column and op_state is the operating
            state for the inverter type.
        inplace : bool, default True
            When True writes over current filtered dataframe.  When False
            returns CapData object.

        Returns
        -------
        CapData
            Returns filtered CapData object when inplace is False.
        """
        if data == 'sim':
            print('Method not implemented for pvsyst data.')
            return None

        flt_cd = self.__flt_setup(data)

        for key in flt_cd.trans_keys:
            if key.find('op') == 0:
                selection = key

        df = flt_cd.df[flt_cd.trans[selection]]
        # print('df shape: {}'.format(df.shape))

        if mult_inv is not None:
            return_index = flt_cd.df.index
            for pos_tup in mult_inv:
                # print('pos_tup: {}'.format(pos_tup))
                inverters = df.iloc[:, pos_tup[0]:pos_tup[1]]
                # print('inv shape: {}'.format(inverters.shape))
                df_temp = flt_cd.df[(inverters == pos_tup[2]).all(axis=1)]
                # print('df_temp shape: {}'.format(df_temp.shape))
                return_index = return_index.intersection(df_temp.index)
            flt_cd.df = flt_cd.df.loc[return_index, :]
        else:
            flt_cd.df = flt_cd.df[(df == op_state).all(axis=1)]

        if inplace:
            if data == 'das':
                self.flt_das = flt_cd
            if data == 'sim':
                # should not run as 'sim' is not implemented
                self.flt_sim = flt_cd
        else:
            return flt_cd

    @update_summary
    def filter_missing(self, data, **kwargs):
        """
        Remove timestamps with missing data.

        Parameters
        ----------
        data: str
            'sim' or 'das' determines if filter is on sim or das data
        """
        flt_cd = self.__flt_setup(data)
        flt_cd.df = flt_cd.df.dropna(axis=0, inplace=False, **kwargs)
        if data == 'das':
            self.flt_das = flt_cd
        if data == 'sim':
            self.flt_sim = flt_cd

    def __std_filter(self, series, std_devs=3):
        mean = series.mean()
        std = series.std()
        min_bound = mean - std * std_devs
        max_bound = mean + std * std_devs
        return all(series.apply(lambda x: min_bound < x < max_bound))

    def __sensor_filter(self, df, perc_diff):
        if df.shape[1] > 2:
            return df[df.apply(self.__std_filter, axis=1)].index
        elif df.shape[1] == 1:
            return df.index
        else:
            sens_1 = df.iloc[:, 0]
            sens_2 = df.iloc[:, 1]
            return df[abs((sens_1 - sens_2) / sens_1) <= perc_diff].index

    @update_summary
    def filter_sensors(self, data, skip_strs=[], perc_diff=0.05, inplace=True,
                       reg_trans=True):
        """
        Drop suspicious measurments by comparing values from different sensors.

        Parameters
        ----------
        data : str
            'sim' or 'das' determines if filter is on sim or das data
        skip_strs : list like
            Strings to search for in column label. If found, skip column.
        perc_diff : float
            Percent difference cutoff for readings of the same measurement from
            different sensors.
        inplace : bool, default True
            If True, writes over current filtered dataframe. If False, returns
            CapData object.

        Returns
        -------
        CapData
            Returns filtered CapData if inplace is False.

        Todo
        ----
        perc_diff dict
            perc_diff can be dict of sensor type keys paired with per_diff
            values
        """

        cd_obj = self.__flt_setup(data)

        if reg_trans:
            cols = cd_obj.reg_trans.values()
        else:
            cols = cd_obj.trans_keys

        # labels = list(set(df.columns.get_level_values(col_level).tolist()))
        for i, label in enumerate(cols):
            # print(i)
            skip_col = False
            if len(skip_strs) != 0:
                # print('skip strings: {}'.format(len(skip_strs)))
                for string in skip_strs:
                    # print(string)
                    if label.find(string) != -1:
                        skip_col = True
            if skip_col:
                continue
            if 'index' in locals():
                # if index has been assigned then take intersection
                # print(label)
                # print(pm.df[pm.trans[label]].head(1))
                df = cd_obj.df[cd_obj.trans[label]]
                next_index = self.__sensor_filter(df, perc_diff)
                index = index.intersection(next_index)
            else:
                # if index has not been assigned then assign it
                # print(label)
                # print(pm.df[pm.trans[label]].head(1))
                df = cd_obj.df[cd_obj.trans[label]]
                index = self.__sensor_filter(df, perc_diff)

        cd_obj.df = cd_obj.df.loc[index, :]

        if inplace:
            if data == 'das':
                self.flt_das = cd_obj
            elif data == 'sim':
                self.flt_sim = cd_obj
        else:
            return cd_obj

    @update_summary
    def filter_pvsyst(self, data, shade=1.0, inplace=True):
        """
        Filter pvsyst data for shading and off mppt operation.

        This function is only applicable to simulated data generated by PVsyst.
        Filters the 'IL Pmin', IL Vmin', 'IL Pmax', 'IL Vmax' values if they are
        greater than 0.


        Parameters
        ----------
        data: str, 'sim'
            This function is only intended to be run on simulated data.
        shade: float, default 1.0
            Filters on the PVsyst output variable FShdBm.  Default is to remove
            any averaging interval with FshdBm < 1.0.
        inplace: bool, default True
            If inplace is true, then function overwrites the filtered data for
            sim or das.  If false returns a CapData object.

        Returns
        -------
        CapData object if inplace is set to False.
        """
        cd_obj = self.__flt_setup(data)

        df = cd_obj.df

        index_shd = df.query('FShdBm>=@shade').index

        columns = ['IL Pmin', 'IL Vmin', 'IL Pmax', 'IL Vmax']
        index_IL = df[df[columns].sum(axis=1) <= 0].index
        index = index_shd.intersection(index_IL)

        cd_obj.df = cd_obj.df.loc[index, :]

        if inplace:
            self.flt_sim = cd_obj
        else:
            return cd_obj

    @update_summary
    def reg_cpt(self, data, filter=False, inplace=True, summary=True):
        """
        Performs regression with statsmodels on filtered data.

        Parameters
        ----------
        data: str, 'sim' or 'das'
            'sim' or 'das' determines if filter is on sim or das data
        filter: bool, default False
            When true removes timestamps where the residuals are greater than
            two standard deviations.  When false just calcualtes ordinary least
            squares regression.
        inplace: bool, default True
            If filter is true and inplace is true, then function overwrites the
            filtered data for sim or das.  If false returns a CapData object.
        summary: bool, default True
            Set to false to not print regression summary.

        Returns
        -------
        CapData
            Returns a filtered CapData object if filter is True and inplace is
            False.
        """
        cd_obj = self.__flt_setup(data)

        df = cd_obj.rview(['power', 'poa', 't_amb', 'w_vel'])
        rename = {df.columns[0]: 'power',
                  df.columns[1]: 'poa',
                  df.columns[2]: 't_amb',
                  df.columns[3]: 'w_vel'}
        df = df.rename(columns=rename)

        reg = fit_model(df, fml=self.reg_fml)

        if filter:
            print('NOTE: Regression used to filter outlying points.\n\n')
            if summary:
                print(reg.summary())
            df = df[np.abs(reg.resid) < 2 * np.sqrt(reg.scale)]
            cd_obj.df = cd_obj.df.loc[df.index, :]
            if inplace:
                if data == 'das':
                    self.flt_das = cd_obj
                elif data == 'sim':
                    self.flt_sim = cd_obj
            else:
                return cd_obj
        else:
            if summary:
                print(reg.summary())
            if data == 'das':
                self.ols_model_das = reg
            elif data == 'sim':
                self.ols_model_sim = reg

    def cp_results(self, nameplate, check_pvalues=False, pval=0.05,
                   print_res=True):
        """
        Prints a summary indicating if system passed or failed capacity test.

        NOTE: Method will try to adjust for 1000x differences in units.

        Parameters
        ----------
        nameplate : numeric
            AC nameplate rating of the PV plant.
        check_pvalues : boolean, default False
            Set to true to check p values for each coefficient.  If p values is
            greater than pval, then the coefficient is set to zero.
        pval : float, default 0.05
            p value to use as cutoff.  Regresion coefficients with a p value
            greater than pval will be set to zero.
        print_res : boolean, default True
            Set to False to prevent printing results.

        Returns
        -------
        Capacity test ratio
        """
        if check_pvalues:
            for key, val in self.ols_model_das.pvalues.iteritems():
                if val > pval:
                    self.ols_model_das.params[key] = 0
            for key, val in self.ols_model_sim.pvalues.iteritems():
                if val > pval:
                    self.ols_model_sim.params[key] = 0

        actual = self.ols_model_das.predict(self.rc)[0]
        expected = self.ols_model_sim.predict(self.rc)[0]
        cap_ratio = actual / expected
        if cap_ratio < 0.01:
            cap_ratio *= 1000
            actual *= 1000
        capacity = nameplate * cap_ratio

        sign = self.tolerance.split(sep=' ')[0]
        error = int(self.tolerance.split(sep=' ')[1])

        nameplate_plus_error = nameplate * (1 + error / 100)
        nameplate_minus_error = nameplate * (1 - error / 100)

        if print_res:
            if sign == '+/-' or sign == '-/+':
                if nameplate_minus_error <= capacity <= nameplate_plus_error:
                    print("{:<30s}{}".format("Capacity Test Result:", "PASS"))
                else:
                    print("{:<25s}{}".format("Capacity Test Result:", "FAIL"))
                bounds = str(nameplate_minus_error) + ', ' + str(nameplate_plus_error)
            elif sign == '+':
                if nameplate <= capacity <= nameplate_plus_error:
                    print("{:<30s}{}".format("Capacity Test Result:", "PASS"))
                else:
                    print("{:<25s}{}".format("Capacity Test Result:", "FAIL"))
                bounds = str(nameplate) + ', ' + str(nameplate_plus_error)
            elif sign == '-':
                if nameplate_minus_error <= capacity <= nameplate:
                    print("{:<30s}{}".format("Capacity Test Result:", "PASS"))
                else:
                    print("{:<25s}{}".format("Capacity Test Result:", "FAIL"))
                bounds = str(nameplate_minus_error) + ', ' + str(nameplate)
            else:
                print("Sign must be '+', '-', '+/-', or '-/+'.")

            print("{:<30s}{:0.3f}".format("Modeled test output:",
                                          expected) + "\n" +
                  "{:<30s}{:0.3f}".format("Actual test output:",
                                          actual) + "\n" +
                  "{:<30s}{:0.3f}".format("Tested output ratio:",
                                          cap_ratio) + "\n" +
                  "{:<30s}{:0.3f}".format("Tested Capacity:",
                                          capacity)
                  )

            print("{:<30s}{}".format("Bounds:", bounds))

        return(cap_ratio)

    def uncertainty():
        """Calculates random standard uncertainty of the regression
        (SEE times the square root of the leverage of the reporting
        conditions).

        NO TESTS YET!
        """

        SEE = np.sqrt(self.ols_model_das.mse_resid)

        cd_obj = self.__flt_setup('das')
        df = cd_obj.rview(['power', 'poa', 't_amb', 'w_vel'])
        new_names = ['power', 'poa', 't_amb', 'w_vel']
        rename = {new: old for new, old in zip(df.columns, new_names)}
        df = df.rename(columns=rename)

        rc_pt = {key: val[0] for key, val in self.rc.items()}
        rc_pt['power'] = actual
        df.append([rc_pt])

        reg = fit_model(df, fml=self.reg_fml)

        infl = reg.get_influence()
        leverage = infl.hat_matrix_diag[-1]
        sy = SEE * np.sqrt(leverage)

        return(sy)

def equip_counts(df):
    """
    Returns list of integers that are a count of columns with the same name.

    Todo
    ----
    Recycle
        Determine if code might be useful somewhere.
    """
    equip_counts = {}
    eq_cnt_lst = []
    col_names = df.columns.tolist()
    for i, col_name in enumerate(col_names):
        # print('################')
        # print('loop: {}'.format(i))
        # print(col_name)
        if i == 0:
            equip_counts[col_name] = 1
            eq_cnt_lst.append(equip_counts[col_name])
            continue
        if col_name not in equip_counts.keys():
            equip_counts[col_name] = 1
            eq_cnt_lst.append(equip_counts[col_name])
        else:
            equip_counts[col_name] += 1
            eq_cnt_lst.append(equip_counts[col_name])
#         print(eq_cnt_lst[i])
    return eq_cnt_lst<|MERGE_RESOLUTION|>--- conflicted
+++ resolved
@@ -40,15 +40,9 @@
              ('pf', [['power factor', 'factor', 'pf'],
                      (-1, 1)]),
              ('op_state', [['operating state', 'state', 'op', 'status'],
-<<<<<<< HEAD
-                          (0, 10)]),
-             ('real_pwr', [['real power', 'ac power', 'e_grid', 'power'],
-                          (-1000000, 1000000000000)]),  # set to very lax bounds
-=======
                            (0, 10)]),
              ('real_pwr', [['real power', 'ac power', 'e_grid'],
                            (-1000000, 1000000000000)]),  # set to very lax bounds
->>>>>>> f0219033
              ('shade', [['fshdbm', 'shd', 'shade'], (0, 1)]),
              ('index', [['index'], ('', 'z')])])
 
@@ -279,10 +273,7 @@
         high *= ref_val
 
     df_renamed = df.rename(columns={irr_col: 'poa'})
-<<<<<<< HEAD
-=======
-
->>>>>>> f0219033
+
     flt_str = '@low <= ' + 'poa' + ' <= @high'
     indx = df_renamed.query(flt_str).index
 
